// (c) 2019-2020, Ava Labs, Inc. All rights reserved.
// See the file LICENSE for licensing terms.

package avm

import (
	"bytes"
	"errors"
	"testing"

	"github.com/stretchr/testify/assert"

	"github.com/ava-labs/gecko/api/keystore"
	"github.com/ava-labs/gecko/chains/atomic"
	"github.com/ava-labs/gecko/database/memdb"
	"github.com/ava-labs/gecko/database/mockdb"
	"github.com/ava-labs/gecko/database/prefixdb"
	"github.com/ava-labs/gecko/ids"
	"github.com/ava-labs/gecko/snow"
	"github.com/ava-labs/gecko/snow/engine/common"
	"github.com/ava-labs/gecko/utils/crypto"
	"github.com/ava-labs/gecko/utils/formatting"
	"github.com/ava-labs/gecko/utils/logging"
	"github.com/ava-labs/gecko/utils/units"
	"github.com/ava-labs/gecko/vms/components/avax"
	"github.com/ava-labs/gecko/vms/components/verify"
	"github.com/ava-labs/gecko/vms/nftfx"
	"github.com/ava-labs/gecko/vms/propertyfx"
	"github.com/ava-labs/gecko/vms/secp256k1fx"
)

var networkID uint32 = 10
var chainID = ids.NewID([32]byte{5, 4, 3, 2, 1})
var platformChainID = ids.Empty.Prefix(0)

var keys []*crypto.PrivateKeySECP256K1R
var asset = ids.NewID([32]byte{1, 2, 3})
var username = "bobby"
var password = "StrnasfqewiurPasswdn56d"

func init() {
	cb58 := formatting.CB58{}
	factory := crypto.FactorySECP256K1R{}

	for _, key := range []string{
		"24jUJ9vZexUM6expyMcT48LBx27k1m7xpraoV62oSQAHdziao5",
		"2MMvUMsxx6zsHSNXJdFD8yc5XkancvwyKPwpw4xUK3TCGDuNBY",
		"cxb7KpGWhDMALTjNNSJ7UQkkomPesyWAPUaWRGdyeBNzR6f35",
	} {
		_ = cb58.FromString(key)
		pk, _ := factory.ToPrivateKey(cb58.Bytes)
		keys = append(keys, pk.(*crypto.PrivateKeySECP256K1R))
	}
}

type snLookup struct {
	chainsToSubnet map[[32]byte]ids.ID
}

func (sn *snLookup) SubnetID(chainID ids.ID) (ids.ID, error) {
	subnetID, ok := sn.chainsToSubnet[chainID.Key()]
	if !ok {
		return ids.ID{}, errors.New("")
	}
	return subnetID, nil
}

func NewContext() *snow.Context {
	ctx := snow.DefaultContextTest()
	ctx.NetworkID = networkID
	ctx.ChainID = chainID
	aliaser := ctx.BCLookup.(*ids.Aliaser)
	aliaser.Alias(chainID, "X")
	aliaser.Alias(chainID, chainID.String())
	aliaser.Alias(platformChainID, "P")
	aliaser.Alias(platformChainID, platformChainID.String())

	sn := &snLookup{
		chainsToSubnet: make(map[[32]byte]ids.ID),
	}
	sn.chainsToSubnet[chainID.Key()] = ctx.SubnetID
	sn.chainsToSubnet[platformChainID.Key()] = ctx.SubnetID
	ctx.SNLookup = sn
	return ctx
}

func GetFirstTxFromGenesisTest(genesisBytes []byte, t *testing.T) *Tx {
	c := setupCodec()
	genesis := Genesis{}
	if err := c.Unmarshal(genesisBytes, &genesis); err != nil {
		t.Fatal(err)
	}

	for _, genesisTx := range genesis.Txs {
		if len(genesisTx.Outs) != 0 {
			t.Fatal("genesis tx can't have non-new assets")
		}

		tx := Tx{
			UnsignedTx: &genesisTx.CreateAssetTx,
		}
		txBytes, err := c.Marshal(&tx)
		if err != nil {
			t.Fatal(err)
		}
		tx.Initialize(txBytes)

		return &tx
	}

	t.Fatal("genesis tx didn't have any txs")
	return nil
}

func BuildGenesisTest(t *testing.T) []byte {
	ss := StaticService{}

	addr0, _ := formatting.FormatBech32(testHRP, keys[0].PublicKey().Address().Bytes())
	addr1, _ := formatting.FormatBech32(testHRP, keys[1].PublicKey().Address().Bytes())
	addr2, _ := formatting.FormatBech32(testHRP, keys[2].PublicKey().Address().Bytes())

	args := BuildGenesisArgs{GenesisData: map[string]AssetDefinition{
		"asset1": {
			Name:   "myFixedCapAsset",
			Symbol: "MFCA",
			InitialState: map[string][]interface{}{
				"fixedCap": {
					Holder{
						Amount:  100000,
						Address: addr0,
					},
					Holder{
						Amount:  100000,
						Address: addr0,
					},
					Holder{
						Amount:  50000,
						Address: addr0,
					},
					Holder{
						Amount:  50000,
						Address: addr0,
					},
				},
			},
		},
		"asset2": {
			Name:   "myVarCapAsset",
			Symbol: "MVCA",
			InitialState: map[string][]interface{}{
				"variableCap": {
					Owners{
						Threshold: 1,
						Minters: []string{
							addr0,
							addr1,
						},
					},
					Owners{
						Threshold: 2,
						Minters: []string{
							addr0,
							addr1,
							addr2,
						},
					},
				},
			},
		},
		"asset3": {
			Name: "myOtherVarCapAsset",
			InitialState: map[string][]interface{}{
				"variableCap": {
					Owners{
						Threshold: 1,
						Minters: []string{
							addr0,
						},
					},
				},
			},
		},
	}}
	reply := BuildGenesisReply{}
	err := ss.BuildGenesis(nil, &args, &reply)
	if err != nil {
		t.Fatal(err)
	}

	return reply.Bytes.Bytes
}

func GenesisVM(t *testing.T) ([]byte, chan common.Message, *VM) {
	genesisBytes := BuildGenesisTest(t)
	ctx := NewContext()

	baseDB := memdb.New()

	sm := &atomic.SharedMemory{}
	sm.Initialize(logging.NoLog{}, prefixdb.New([]byte{0}, baseDB))
	ctx.SharedMemory = sm.NewBlockchainSharedMemory(ctx.ChainID)

	// NB: this lock is intentionally left locked when this function returns.
	// The caller of this function is responsible for unlocking.
	ctx.Lock.Lock()

	userKeystore := keystore.CreateTestKeystore()
	if err := userKeystore.AddUser(username, password); err != nil {
		t.Fatal(err)
	}
	ctx.Keystore = userKeystore.NewBlockchainKeyStore(ctx.ChainID)

	genesisTx := GetFirstTxFromGenesisTest(genesisBytes, t)

<<<<<<< HEAD
	avaID := genesisTx.ID()

	issuer := make(chan common.Message, 1)
	vm := &VM{
		ava: avaID,
=======
	avaxID := genesisTx.ID()
	platformID := ids.Empty.Prefix(0)

	issuer := make(chan common.Message, 1)
	vm := &VM{
		avax:      avaxID,
		platform: platformID,
>>>>>>> ba9f7426
	}
	err := vm.Initialize(
		ctx,
		prefixdb.New([]byte{1}, baseDB),
		genesisBytes,
		issuer,
		[]*common.Fx{
			{
				ID: ids.Empty,
				Fx: &secp256k1fx.Fx{},
			},
			{
				ID: nftfx.ID,
				Fx: &nftfx.Fx{},
			},
		},
	)
	if err != nil {
		t.Fatal(err)
	}
	vm.batchTimeout = 0

	if err := vm.Bootstrapping(); err != nil {
		t.Fatal(err)
	}

	if err := vm.Bootstrapped(); err != nil {
		t.Fatal(err)
	}

	return genesisBytes, issuer, vm
}

func NewTx(t *testing.T, genesisBytes []byte, vm *VM) *Tx {
	genesisTx := GetFirstTxFromGenesisTest(genesisBytes, t)

	newTx := &Tx{UnsignedTx: &BaseTx{
		NetID: networkID,
		BCID:  chainID,
		Ins: []*avax.TransferableInput{{
			UTXOID: avax.UTXOID{
				TxID:        genesisTx.ID(),
				OutputIndex: 1,
			},
			Asset: avax.Asset{ID: genesisTx.ID()},
			In: &secp256k1fx.TransferInput{
				Amt: 50000,
				Input: secp256k1fx.Input{
					SigIndices: []uint32{
						0,
					},
				},
			},
		}},
	}}

	unsignedBytes, err := vm.codec.Marshal(&newTx.UnsignedTx)
	if err != nil {
		t.Fatal(err)
	}

	key := keys[0]
	sig, err := key.Sign(unsignedBytes)
	if err != nil {
		t.Fatal(err)
	}
	fixedSig := [crypto.SECP256K1RSigLen]byte{}
	copy(fixedSig[:], sig)

	newTx.Creds = append(newTx.Creds, &secp256k1fx.Credential{
		Sigs: [][crypto.SECP256K1RSigLen]byte{
			fixedSig,
		},
	})

	b, err := vm.codec.Marshal(newTx)
	if err != nil {
		t.Fatal(err)
	}
	newTx.Initialize(b)
	return newTx
}

func TestTxSerialization(t *testing.T) {
	expected := []byte{
		// Codec version:
		0x00, 0x00,
		// txID:
		0x00, 0x00, 0x00, 0x01,
		// networkID:
		0x00, 0x00, 0x00, 0x0a,
		// chainID:
		0x05, 0x04, 0x03, 0x02, 0x01, 0x00, 0x00, 0x00,
		0x00, 0x00, 0x00, 0x00, 0x00, 0x00, 0x00, 0x00,
		0x00, 0x00, 0x00, 0x00, 0x00, 0x00, 0x00, 0x00,
		0x00, 0x00, 0x00, 0x00, 0x00, 0x00, 0x00, 0x00,
		// number of outs:
		0x00, 0x00, 0x00, 0x03,
		// output[0]:
		// assetID:
		0x01, 0x02, 0x03, 0x00, 0x00, 0x00, 0x00, 0x00,
		0x00, 0x00, 0x00, 0x00, 0x00, 0x00, 0x00, 0x00,
		0x00, 0x00, 0x00, 0x00, 0x00, 0x00, 0x00, 0x00,
		0x00, 0x00, 0x00, 0x00, 0x00, 0x00, 0x00, 0x00,
		// fxID:
		0x00, 0x00, 0x00, 0x07,
		// secp256k1 Transferable Output:
		// amount:
		0x00, 0x00, 0x12, 0x30, 0x9c, 0xe5, 0x40, 0x00,
		// locktime:
		0x00, 0x00, 0x00, 0x00, 0x00, 0x00, 0x00, 0x00,
		// threshold:
		0x00, 0x00, 0x00, 0x01,
		// number of addresses
		0x00, 0x00, 0x00, 0x01,
		// address[0]
		0xfc, 0xed, 0xa8, 0xf9, 0x0f, 0xcb, 0x5d, 0x30,
		0x61, 0x4b, 0x99, 0xd7, 0x9f, 0xc4, 0xba, 0xa2,
		0x93, 0x07, 0x76, 0x26,
		// output[1]:
		// assetID:
		0x01, 0x02, 0x03, 0x00, 0x00, 0x00, 0x00, 0x00,
		0x00, 0x00, 0x00, 0x00, 0x00, 0x00, 0x00, 0x00,
		0x00, 0x00, 0x00, 0x00, 0x00, 0x00, 0x00, 0x00,
		0x00, 0x00, 0x00, 0x00, 0x00, 0x00, 0x00, 0x00,
		// fxID:
		0x00, 0x00, 0x00, 0x07,
		// secp256k1 Transferable Output:
		// amount:
		0x00, 0x00, 0x12, 0x30, 0x9c, 0xe5, 0x40, 0x00,
		// locktime:
		0x00, 0x00, 0x00, 0x00, 0x00, 0x00, 0x00, 0x00,
		// threshold:
		0x00, 0x00, 0x00, 0x01,
		// number of addresses:
		0x00, 0x00, 0x00, 0x01,
		// address[0]:
		0x6e, 0xad, 0x69, 0x3c, 0x17, 0xab, 0xb1, 0xbe,
		0x42, 0x2b, 0xb5, 0x0b, 0x30, 0xb9, 0x71, 0x1f,
		0xf9, 0x8d, 0x66, 0x7e,
		// output[2]:
		// assetID:
		0x01, 0x02, 0x03, 0x00, 0x00, 0x00, 0x00, 0x00,
		0x00, 0x00, 0x00, 0x00, 0x00, 0x00, 0x00, 0x00,
		0x00, 0x00, 0x00, 0x00, 0x00, 0x00, 0x00, 0x00,
		0x00, 0x00, 0x00, 0x00, 0x00, 0x00, 0x00, 0x00,
		// fxID:
		0x00, 0x00, 0x00, 0x07,
		// secp256k1 Transferable Output:
		// amount:
		0x00, 0x00, 0x12, 0x30, 0x9c, 0xe5, 0x40, 0x00,
		// locktime:
		0x00, 0x00, 0x00, 0x00, 0x00, 0x00, 0x00, 0x00,
		// threshold:
		0x00, 0x00, 0x00, 0x01,
		// number of addresses:
		0x00, 0x00, 0x00, 0x01,
		// address[0]:
		0xf2, 0x42, 0x08, 0x46, 0x87, 0x6e, 0x69, 0xf4,
		0x73, 0xdd, 0xa2, 0x56, 0x17, 0x29, 0x67, 0xe9,
		0x92, 0xf0, 0xee, 0x31,
		// number of inputs:
		0x00, 0x00, 0x00, 0x00,
		// Memo length:
		0x00, 0x00, 0x00, 0x04,
		// Memo:
		0x00, 0x01, 0x02, 0x03,
		// name length:
		0x00, 0x04,
		// name:
		'n', 'a', 'm', 'e',
		// symbol length:
		0x00, 0x04,
		// symbol:
		's', 'y', 'm', 'b',
		// denomination
		0x00,
		// number of initial states:
		0x00, 0x00, 0x00, 0x01,
		// fx index:
		0x00, 0x00, 0x00, 0x00,
		// number of outputs:
		0x00, 0x00, 0x00, 0x01,
		// fxID:
		0x00, 0x00, 0x00, 0x06,
		// secp256k1 Mint Output:
		// locktime:
		0x00, 0x00, 0x00, 0x00, 0x00, 0x00, 0x00, 0x00,
		// threshold:
		0x00, 0x00, 0x00, 0x01,
		// number of addresses:
		0x00, 0x00, 0x00, 0x01,
		// address[0]:
		0xfc, 0xed, 0xa8, 0xf9, 0x0f, 0xcb, 0x5d, 0x30,
		0x61, 0x4b, 0x99, 0xd7, 0x9f, 0xc4, 0xba, 0xa2,
		0x93, 0x07, 0x76, 0x26,
		// number of credentials:
		0x00, 0x00, 0x00, 0x00,
	}

	unsignedTx := &CreateAssetTx{
		BaseTx: BaseTx{
			NetID: networkID,
			BCID:  chainID,
			Memo:  []byte{0x00, 0x01, 0x02, 0x03},
		},
		Name:         "name",
		Symbol:       "symb",
		Denomination: 0,
		States: []*InitialState{
			{
				FxID: 0,
				Outs: []verify.State{
					&secp256k1fx.MintOutput{
						OutputOwners: secp256k1fx.OutputOwners{
							Threshold: 1,
							Addrs:     []ids.ShortID{keys[0].PublicKey().Address()},
						},
					},
				},
			},
		},
	}
	tx := &Tx{UnsignedTx: unsignedTx}
	for _, key := range keys {
		addr := key.PublicKey().Address()

		unsignedTx.Outs = append(unsignedTx.Outs, &avax.TransferableOutput{
			Asset: avax.Asset{ID: asset},
			Out: &secp256k1fx.TransferOutput{
				Amt: 20 * units.KiloAvax,
				OutputOwners: secp256k1fx.OutputOwners{
					Threshold: 1,
					Addrs:     []ids.ShortID{addr},
				},
			},
		})
	}

	c := setupCodec()
	b, err := c.Marshal(tx)
	if err != nil {
		t.Fatal(err)
	}
	tx.Initialize(b)

	result := tx.Bytes()
	if !bytes.Equal(expected, result) {
		t.Fatalf("\nExpected: 0x%x\nResult:   0x%x", expected, result)
	}
}

func TestInvalidGenesis(t *testing.T) {
	vm := &VM{}
	ctx := NewContext()
	ctx.Lock.Lock()
	defer func() {
		vm.Shutdown()
		ctx.Lock.Unlock()
	}()

	err := vm.Initialize(
		/*context=*/ ctx,
		/*db=*/ memdb.New(),
		/*genesisState=*/ nil,
		/*engineMessenger=*/ make(chan common.Message, 1),
		/*fxs=*/ nil,
	)
	if err == nil {
		t.Fatalf("Should have errored due to an invalid genesis")
	}
}

func TestInvalidFx(t *testing.T) {
	vm := &VM{}
	ctx := NewContext()
	ctx.Lock.Lock()
	defer func() {
		vm.Shutdown()
		ctx.Lock.Unlock()
	}()

	genesisBytes := BuildGenesisTest(t)
	err := vm.Initialize(
		/*context=*/ ctx,
		/*db=*/ memdb.New(),
		/*genesisState=*/ genesisBytes,
		/*engineMessenger=*/ make(chan common.Message, 1),
		/*fxs=*/ []*common.Fx{
			nil,
		},
	)
	if err == nil {
		t.Fatalf("Should have errored due to an invalid interface")
	}
}

func TestFxInitializationFailure(t *testing.T) {
	vm := &VM{}
	ctx := NewContext()
	ctx.Lock.Lock()
	defer func() {
		vm.Shutdown()
		ctx.Lock.Unlock()
	}()

	genesisBytes := BuildGenesisTest(t)
	err := vm.Initialize(
		/*context=*/ ctx,
		/*db=*/ memdb.New(),
		/*genesisState=*/ genesisBytes,
		/*engineMessenger=*/ make(chan common.Message, 1),
		/*fxs=*/ []*common.Fx{{
			ID: ids.Empty,
			Fx: &FxTest{
				InitializeF: func(interface{}) error {
					return errUnknownFx
				},
			},
		}},
	)
	if err == nil {
		t.Fatalf("Should have errored due to an invalid fx initialization")
	}
}

type testTxBytes struct{ unsignedBytes []byte }

func (tx *testTxBytes) UnsignedBytes() []byte { return tx.unsignedBytes }

func TestIssueTx(t *testing.T) {
	genesisBytes, issuer, vm := GenesisVM(t)
	ctx := vm.ctx
	defer func() {
		vm.Shutdown()
		ctx.Lock.Unlock()
	}()

	newTx := NewTx(t, genesisBytes, vm)

	txID, err := vm.IssueTx(newTx.Bytes(), nil)
	if err != nil {
		t.Fatal(err)
	}
	if !txID.Equals(newTx.ID()) {
		t.Fatalf("Issue Tx returned wrong TxID")
	}
	ctx.Lock.Unlock()

	msg := <-issuer
	if msg != common.PendingTxs {
		t.Fatalf("Wrong message")
	}
	ctx.Lock.Lock()

	if txs := vm.PendingTxs(); len(txs) != 1 {
		t.Fatalf("Should have returned %d tx(s)", 1)
	}
}

func TestGenesisGetUTXOs(t *testing.T) {
	_, _, vm := GenesisVM(t)
	ctx := vm.ctx
	defer func() {
		vm.Shutdown()
		ctx.Lock.Unlock()
	}()

	addr := keys[0].PublicKey().Address()

	addrs := ids.ShortSet{}
	addrs.Add(addr)
	utxos, _, _, err := vm.GetUTXOs(addrs, ids.ShortEmpty, ids.Empty, -1)
	if err != nil {
		t.Fatal(err)
	}

	if len(utxos) != 7 {
		t.Fatalf("Wrong number of utxos. Expected (%d) returned (%d)", 7, len(utxos))
	}
}

// Test issuing a transaction that consumes a currently pending UTXO. The
// transaction should be issued successfully.
func TestIssueDependentTx(t *testing.T) {
	genesisBytes, issuer, vm := GenesisVM(t)
	ctx := vm.ctx
	defer func() {
		vm.Shutdown()
		ctx.Lock.Unlock()
	}()

	genesisTx := GetFirstTxFromGenesisTest(genesisBytes, t)

	key := keys[0]

	firstTx := &Tx{UnsignedTx: &BaseTx{
		NetID: networkID,
		BCID:  chainID,
		Ins: []*avax.TransferableInput{{
			UTXOID: avax.UTXOID{
				TxID:        genesisTx.ID(),
				OutputIndex: 1,
			},
			Asset: avax.Asset{ID: genesisTx.ID()},
			In: &secp256k1fx.TransferInput{
				Amt: 50000,
				Input: secp256k1fx.Input{
					SigIndices: []uint32{
						0,
					},
				},
			},
		}},
		Outs: []*avax.TransferableOutput{{
			Asset: avax.Asset{ID: genesisTx.ID()},
			Out: &secp256k1fx.TransferOutput{
				Amt: 50000,
				OutputOwners: secp256k1fx.OutputOwners{
					Threshold: 1,
					Addrs:     []ids.ShortID{key.PublicKey().Address()},
				},
			},
		}},
	}}

	unsignedBytes, err := vm.codec.Marshal(&firstTx.UnsignedTx)
	if err != nil {
		t.Fatal(err)
	}

	sig, err := key.Sign(unsignedBytes)
	if err != nil {
		t.Fatal(err)
	}
	fixedSig := [crypto.SECP256K1RSigLen]byte{}
	copy(fixedSig[:], sig)

	firstTx.Creds = append(firstTx.Creds, &secp256k1fx.Credential{
		Sigs: [][crypto.SECP256K1RSigLen]byte{
			fixedSig,
		},
	})

	b, err := vm.codec.Marshal(firstTx)
	if err != nil {
		t.Fatal(err)
	}
	firstTx.Initialize(b)

	_, err = vm.IssueTx(firstTx.Bytes(), nil)
	if err != nil {
		t.Fatal(err)
	}

	secondTx := &Tx{UnsignedTx: &BaseTx{
		NetID: networkID,
		BCID:  chainID,
		Ins: []*avax.TransferableInput{{
			UTXOID: avax.UTXOID{
				TxID:        firstTx.ID(),
				OutputIndex: 0,
			},
			Asset: avax.Asset{ID: genesisTx.ID()},
			In: &secp256k1fx.TransferInput{
				Amt: 50000,
				Input: secp256k1fx.Input{
					SigIndices: []uint32{
						0,
					},
				},
			},
		}},
	}}

	unsignedBytes, err = vm.codec.Marshal(&secondTx.UnsignedTx)
	if err != nil {
		t.Fatal(err)
	}

	sig, err = key.Sign(unsignedBytes)
	if err != nil {
		t.Fatal(err)
	}
	fixedSig = [crypto.SECP256K1RSigLen]byte{}
	copy(fixedSig[:], sig)

	secondTx.Creds = append(secondTx.Creds, &secp256k1fx.Credential{
		Sigs: [][crypto.SECP256K1RSigLen]byte{
			fixedSig,
		},
	})

	b, err = vm.codec.Marshal(secondTx)
	if err != nil {
		t.Fatal(err)
	}
	secondTx.Initialize(b)

	_, err = vm.IssueTx(secondTx.Bytes(), nil)
	if err != nil {
		t.Fatal(err)
	}
	ctx.Lock.Unlock()

	msg := <-issuer
	if msg != common.PendingTxs {
		t.Fatalf("Wrong message")
	}
	ctx.Lock.Lock()

	if txs := vm.PendingTxs(); len(txs) != 2 {
		t.Fatalf("Should have returned %d tx(s)", 2)
	}
}

// Test issuing a transaction that creates an NFT family
func TestIssueNFT(t *testing.T) {
	vm := &VM{
		avax: ids.Empty,
	}
	ctx := NewContext()
	ctx.Lock.Lock()
	defer func() {
		vm.Shutdown()
		ctx.Lock.Unlock()
	}()

	genesisBytes := BuildGenesisTest(t)
	issuer := make(chan common.Message, 1)
	err := vm.Initialize(
		ctx,
		memdb.New(),
		genesisBytes,
		issuer,
		[]*common.Fx{
			{
				ID: ids.Empty.Prefix(0),
				Fx: &secp256k1fx.Fx{},
			},
			{
				ID: ids.Empty.Prefix(1),
				Fx: &nftfx.Fx{},
			},
		},
	)
	if err != nil {
		t.Fatal(err)
	}
	vm.batchTimeout = 0

	err = vm.Bootstrapping()
	if err != nil {
		t.Fatal(err)
	}

	err = vm.Bootstrapped()
	if err != nil {
		t.Fatal(err)
	}

	createAssetTx := &Tx{UnsignedTx: &CreateAssetTx{
		BaseTx: BaseTx{
			NetID: networkID,
			BCID:  chainID,
		},
		Name:         "Team Rocket",
		Symbol:       "TR",
		Denomination: 0,
		States: []*InitialState{{
			FxID: 1,
			Outs: []verify.State{
				&nftfx.MintOutput{
					GroupID: 1,
					OutputOwners: secp256k1fx.OutputOwners{
						Threshold: 1,
						Addrs:     []ids.ShortID{keys[0].PublicKey().Address()},
					},
				},
				&nftfx.MintOutput{
					GroupID: 2,
					OutputOwners: secp256k1fx.OutputOwners{
						Threshold: 1,
						Addrs:     []ids.ShortID{keys[0].PublicKey().Address()},
					},
				},
			},
		}},
	}}

	b, err := vm.codec.Marshal(createAssetTx)
	if err != nil {
		t.Fatal(err)
	}
	createAssetTx.Initialize(b)

	if _, err = vm.IssueTx(createAssetTx.Bytes(), nil); err != nil {
		t.Fatal(err)
	}

	mintNFTTx := &Tx{UnsignedTx: &OperationTx{
		BaseTx: BaseTx{
			NetID: networkID,
			BCID:  chainID,
		},
		Ops: []*Operation{{
			Asset: avax.Asset{ID: createAssetTx.ID()},
			UTXOIDs: []*avax.UTXOID{{
				TxID:        createAssetTx.ID(),
				OutputIndex: 0,
			}},
			Op: &nftfx.MintOperation{
				MintInput: secp256k1fx.Input{
					SigIndices: []uint32{0},
				},
				GroupID: 1,
				Payload: []byte{'h', 'e', 'l', 'l', 'o'},
				Outputs: []*secp256k1fx.OutputOwners{{}},
			},
		}},
	}}

	unsignedBytes, err := vm.codec.Marshal(&mintNFTTx.UnsignedTx)
	if err != nil {
		t.Fatal(err)
	}

	key := keys[0]
	sig, err := key.Sign(unsignedBytes)
	if err != nil {
		t.Fatal(err)
	}
	fixedSig := [crypto.SECP256K1RSigLen]byte{}
	copy(fixedSig[:], sig)

	mintNFTTx.Creds = append(mintNFTTx.Creds, &nftfx.Credential{Credential: secp256k1fx.Credential{
		Sigs: [][crypto.SECP256K1RSigLen]byte{
			fixedSig,
		}},
	})

	b, err = vm.codec.Marshal(mintNFTTx)
	if err != nil {
		t.Fatal(err)
	}
	mintNFTTx.Initialize(b)

	if _, err = vm.IssueTx(mintNFTTx.Bytes(), nil); err != nil {
		t.Fatal(err)
	}

	transferNFTTx := &Tx{UnsignedTx: &OperationTx{
		BaseTx: BaseTx{
			NetID: networkID,
			BCID:  chainID,
		},
		Ops: []*Operation{{
			Asset: avax.Asset{ID: createAssetTx.ID()},
			UTXOIDs: []*avax.UTXOID{{
				TxID:        mintNFTTx.ID(),
				OutputIndex: 0,
			}},
			Op: &nftfx.TransferOperation{
				Input: secp256k1fx.Input{},
				Output: nftfx.TransferOutput{
					GroupID:      1,
					Payload:      []byte{'h', 'e', 'l', 'l', 'o'},
					OutputOwners: secp256k1fx.OutputOwners{},
				},
			},
		}},
	}}

	transferNFTTx.Creds = append(transferNFTTx.Creds, &nftfx.Credential{})

	b, err = vm.codec.Marshal(transferNFTTx)
	if err != nil {
		t.Fatal(err)
	}
	transferNFTTx.Initialize(b)

	if _, err = vm.IssueTx(transferNFTTx.Bytes(), nil); err != nil {
		t.Fatal(err)
	}
}

// Test issuing a transaction that creates an Property family
func TestIssueProperty(t *testing.T) {
	vm := &VM{
		avax: ids.Empty,
	}
	ctx := NewContext()
	ctx.Lock.Lock()
	defer func() {
		vm.Shutdown()
		ctx.Lock.Unlock()
	}()

	genesisBytes := BuildGenesisTest(t)
	issuer := make(chan common.Message, 1)
	err := vm.Initialize(
		ctx,
		memdb.New(),
		genesisBytes,
		issuer,
		[]*common.Fx{
			{
				ID: ids.Empty.Prefix(0),
				Fx: &secp256k1fx.Fx{},
			},
			{
				ID: ids.Empty.Prefix(1),
				Fx: &nftfx.Fx{},
			},
			{
				ID: ids.Empty.Prefix(2),
				Fx: &propertyfx.Fx{},
			},
		},
	)
	if err != nil {
		t.Fatal(err)
	}
	vm.batchTimeout = 0

	err = vm.Bootstrapping()
	if err != nil {
		t.Fatal(err)
	}

	err = vm.Bootstrapped()
	if err != nil {
		t.Fatal(err)
	}

	createAssetTx := &Tx{UnsignedTx: &CreateAssetTx{
		BaseTx: BaseTx{
			NetID: networkID,
			BCID:  chainID,
		},
		Name:         "Team Rocket",
		Symbol:       "TR",
		Denomination: 0,
		States: []*InitialState{{
			FxID: 2,
			Outs: []verify.State{
				&propertyfx.MintOutput{
					OutputOwners: secp256k1fx.OutputOwners{
						Threshold: 1,
						Addrs:     []ids.ShortID{keys[0].PublicKey().Address()},
					},
				},
			},
		}},
	}}

	b, err := vm.codec.Marshal(createAssetTx)
	if err != nil {
		t.Fatal(err)
	}
	createAssetTx.Initialize(b)

	if _, err = vm.IssueTx(createAssetTx.Bytes(), nil); err != nil {
		t.Fatal(err)
	}

	mintPropertyTx := &Tx{UnsignedTx: &OperationTx{
		BaseTx: BaseTx{
			NetID: networkID,
			BCID:  chainID,
		},
		Ops: []*Operation{{
			Asset: avax.Asset{ID: createAssetTx.ID()},
			UTXOIDs: []*avax.UTXOID{{
				TxID:        createAssetTx.ID(),
				OutputIndex: 0,
			}},
			Op: &propertyfx.MintOperation{
				MintInput: secp256k1fx.Input{
					SigIndices: []uint32{0},
				},
				MintOutput: propertyfx.MintOutput{
					OutputOwners: secp256k1fx.OutputOwners{
						Threshold: 1,
						Addrs:     []ids.ShortID{keys[0].PublicKey().Address()},
					},
				},
				OwnedOutput: propertyfx.OwnedOutput{},
			},
		}},
	}}

	unsignedBytes, err := vm.codec.Marshal(&mintPropertyTx.UnsignedTx)
	if err != nil {
		t.Fatal(err)
	}

	key := keys[0]
	sig, err := key.Sign(unsignedBytes)
	if err != nil {
		t.Fatal(err)
	}
	fixedSig := [crypto.SECP256K1RSigLen]byte{}
	copy(fixedSig[:], sig)

	mintPropertyTx.Creds = append(mintPropertyTx.Creds, &propertyfx.Credential{Credential: secp256k1fx.Credential{
		Sigs: [][crypto.SECP256K1RSigLen]byte{
			fixedSig,
		}},
	})

	b, err = vm.codec.Marshal(mintPropertyTx)
	if err != nil {
		t.Fatal(err)
	}
	mintPropertyTx.Initialize(b)

	if _, err = vm.IssueTx(mintPropertyTx.Bytes(), nil); err != nil {
		t.Fatal(err)
	}

	burnPropertyTx := &Tx{UnsignedTx: &OperationTx{
		BaseTx: BaseTx{
			NetID: networkID,
			BCID:  chainID,
		},
		Ops: []*Operation{{
			Asset: avax.Asset{ID: createAssetTx.ID()},
			UTXOIDs: []*avax.UTXOID{{
				TxID:        mintPropertyTx.ID(),
				OutputIndex: 1,
			}},
			Op: &propertyfx.BurnOperation{Input: secp256k1fx.Input{}},
		}},
	}}

	burnPropertyTx.Creds = append(burnPropertyTx.Creds, &propertyfx.Credential{})

	b, err = vm.codec.Marshal(burnPropertyTx)
	if err != nil {
		t.Fatal(err)
	}
	burnPropertyTx.Initialize(b)

	if _, err = vm.IssueTx(burnPropertyTx.Bytes(), nil); err != nil {
		t.Fatal(err)
	}
}

func TestVMFormat(t *testing.T) {
	_, _, vm := GenesisVM(t)
	defer func() {
		vm.Shutdown()
		vm.ctx.Lock.Unlock()
	}()

	tests := []struct {
		in       ids.ShortID
		expected string
	}{
		{ids.ShortEmpty, "X-testing1qqqqqqqqqqqqqqqqqqqqqqqqqqqqqqqqtu2yas"},
	}
	for _, test := range tests {
		t.Run(test.in.String(), func(t *testing.T) {
			addrStr, err := vm.FormatLocalAddress(test.in)
			if err != nil {
				t.Error(err)
			}
			if test.expected != addrStr {
				t.Errorf("Expected %q, got %q", test.expected, addrStr)
			}
		})
	}
}

func TestTxCached(t *testing.T) {
	genesisBytes, _, vm := GenesisVM(t)
	ctx := vm.ctx
	defer func() {
		vm.Shutdown()
		ctx.Lock.Unlock()
	}()

	newTx := NewTx(t, genesisBytes, vm)
	txBytes := newTx.Bytes()

	_, err := vm.ParseTx(txBytes)
	assert.NoError(t, err)

	db := mockdb.New()
	called := new(bool)
	db.OnGet = func([]byte) ([]byte, error) {
		*called = true
		return nil, errors.New("")
	}
	vm.state.state.DB = db
	vm.state.state.Cache.Flush()

	_, err = vm.ParseTx(txBytes)
	assert.NoError(t, err)
	assert.False(t, *called, "shouldn't have called the DB")
}

func TestTxNotCached(t *testing.T) {
	genesisBytes, _, vm := GenesisVM(t)
	ctx := vm.ctx
	defer func() {
		vm.Shutdown()
		ctx.Lock.Unlock()
	}()

	newTx := NewTx(t, genesisBytes, vm)
	txBytes := newTx.Bytes()

	_, err := vm.ParseTx(txBytes)
	assert.NoError(t, err)

	db := mockdb.New()
	called := new(bool)
	db.OnGet = func([]byte) ([]byte, error) {
		*called = true
		return nil, errors.New("")
	}
	db.OnPut = func([]byte, []byte) error { return nil }
	vm.state.state.DB = db
	vm.state.uniqueTx.Flush()
	vm.state.state.Cache.Flush()

	_, err = vm.ParseTx(txBytes)
	assert.NoError(t, err)
	assert.True(t, *called, "should have called the DB")
}<|MERGE_RESOLUTION|>--- conflicted
+++ resolved
@@ -212,21 +212,11 @@
 
 	genesisTx := GetFirstTxFromGenesisTest(genesisBytes, t)
 
-<<<<<<< HEAD
-	avaID := genesisTx.ID()
+	avaxID := genesisTx.ID()
 
 	issuer := make(chan common.Message, 1)
 	vm := &VM{
-		ava: avaID,
-=======
-	avaxID := genesisTx.ID()
-	platformID := ids.Empty.Prefix(0)
-
-	issuer := make(chan common.Message, 1)
-	vm := &VM{
-		avax:      avaxID,
-		platform: platformID,
->>>>>>> ba9f7426
+		avax: avaxID,
 	}
 	err := vm.Initialize(
 		ctx,
