// (c) 2019-2020, Ava Labs, Inc. All rights reserved.
// See the file LICENSE for licensing terms.

package vms

import (
	"fmt"
	"sync"

	"github.com/ava-labs/avalanchego/api/server"
	"github.com/ava-labs/avalanchego/ids"
	"github.com/ava-labs/avalanchego/snow"
	"github.com/ava-labs/avalanchego/snow/engine/common"
	"github.com/ava-labs/avalanchego/utils/logging"
)

// A Factory creates new instances of a VM
type Factory interface {
	New(*snow.Context) (interface{}, error)
}

// Manager is a VM manager.
// It has the following functionality:
//   1) Register a VM factory. To register a VM is to associate its ID with a
//		 VMFactory which, when New() is called upon it, creates a new instance of that VM.
//	 2) Get a VM factory. Given the ID of a VM that has been
//      registered, return the factory that the ID is associated with.
//   3) Associate a VM with an alias
//   4) Get the ID of the VM by the VM's alias
//   5) Get the aliases of a VM
type Manager interface {
	// Returns a factory that can create new instances of the VM
	// with the given ID
	GetFactory(ids.ID) (Factory, error)

	// Associate an ID with the factory that creates new instances
	// of the VM with the given ID
	RegisterFactory(ids.ID, Factory) error

	// Versions returns the versions of all the VMs that have been registered
	Versions() (map[string]string, error)

	// Given an alias, return the ID of the VM associated with that alias
	Lookup(string) (ids.ID, error)

	// Return the aliases associated with a VM
	Aliases(ids.ID) []string

	// Give an alias to a VM
	Alias(ids.ID, string) error
}

// Implements Manager
type manager struct {
	// Note: The string representation of a VM's ID is also considered to be an
	// alias of the VM. That is, [VM].String() is an alias for the VM, too.
	ids.Aliaser

	// Key: A VM's ID
	// Value: A factory that creates new instances of that VM
	factories map[ids.ID]Factory

	// Key: A VM's ID
	// Value: version the VM returned
	versions map[ids.ID]string

	// The node's API server.
	// [manager] adds routes to this server to expose new API endpoints/services
	apiServer *server.Server

	log logging.Logger
}

// NewManager returns an instance of a VM manager
func NewManager(apiServer *server.Server, log logging.Logger) Manager {
	m := &manager{
		factories: make(map[ids.ID]Factory),
		versions:  make(map[ids.ID]string),
		apiServer: apiServer,
		log:       log,
	}
	m.Initialize()
	return m
}

// Return a factory that can create new instances of the vm whose
// ID is [vmID]
func (m *manager) GetFactory(vmID ids.ID) (Factory, error) {
	if factory, ok := m.factories[vmID]; ok {
		return factory, nil
	}
	return nil, fmt.Errorf("%q was not registered as a vm", vmID)
}

// Map [vmID] to [factory]. [factory] creates new instances of the vm whose
// ID is [vmID]
func (m *manager) RegisterFactory(vmID ids.ID, factory Factory) error {
	if _, exists := m.factories[vmID]; exists {
		return fmt.Errorf("%q was already registered as a vm", vmID)
	}
	if err := m.Alias(vmID, vmID.String()); err != nil {
		return err
	}
<<<<<<< HEAD
	m.vmFactories[vmID] = factory
=======

	m.factories[vmID] = factory
>>>>>>> 040fca3d

	// VMs can expose a static API (one that does not depend on the state of a
	// particular chain.) This adds to the node's API server the static API of
	// the VM with ID [vmID]. This allows clients to call the VM's static API
	// methods.

	m.log.Debug("adding static API for vm %q", vmID)

	vm, err := factory.New(nil)
	if err != nil {
		return err
	}

	commonVM, ok := vm.(common.VM)
	if !ok {
		return nil
	}

	version, err := commonVM.Version()
	if err != nil {
		m.log.Error("fetching version for %q errored with: %s", vmID, err)

		if err := commonVM.Shutdown(); err != nil {
			return fmt.Errorf("shutting down VM errored with: %s", err)
		}
		return nil
	}
	m.versions[vmID] = version

	handlers, err := commonVM.CreateStaticHandlers()
	if err != nil {
		m.log.Error("creating static API endpoints for %q errored with: %s", vmID, err)

		if err := commonVM.Shutdown(); err != nil {
			return fmt.Errorf("shutting down VM errored with: %s", err)
		}
		return nil
	}

	// all static endpoints go to the vm endpoint, defaulting to the vm id
	defaultEndpoint := "vm/" + vmID.String()
	// use a single lock for this entire vm
	lock := new(sync.RWMutex)
	// register the static endpoints
	for extension, service := range handlers {
		m.log.Verbo("adding static API endpoint: %s%s", defaultEndpoint, extension)
		if err := m.apiServer.AddRoute(service, lock, defaultEndpoint, extension, m.log); err != nil {
			return fmt.Errorf(
				"failed to add static API endpoint %s%s: %s",
				defaultEndpoint,
				extension,
				err,
			)
		}
	}
	return nil
}

// Versions returns the primary alias of the VM mapped to the reported version
// of the VM for all the registered VMs that reported versions.
func (m *manager) Versions() (map[string]string, error) {
	versions := make(map[string]string, len(m.versions))
	for vmID, version := range m.versions {
		alias, err := m.PrimaryAlias(vmID)
		if err != nil {
			return nil, err
		}
		versions[alias] = version
	}
	return versions, nil
}<|MERGE_RESOLUTION|>--- conflicted
+++ resolved
@@ -101,12 +101,8 @@
 	if err := m.Alias(vmID, vmID.String()); err != nil {
 		return err
 	}
-<<<<<<< HEAD
-	m.vmFactories[vmID] = factory
-=======
 
 	m.factories[vmID] = factory
->>>>>>> 040fca3d
 
 	// VMs can expose a static API (one that does not depend on the state of a
 	// particular chain.) This adds to the node's API server the static API of
