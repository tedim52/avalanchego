--- conflicted
+++ resolved
@@ -99,13 +99,10 @@
     bytes bytes = 1;
 }
 
-<<<<<<< HEAD
 message BlockVerifyResponse {
     bytes timestamp = 1;
 }
 
-=======
->>>>>>> 51ba0e7b
 message BlockAcceptRequest {
     bytes id = 1;
 }
@@ -174,7 +171,7 @@
     rpc AppResponse(AppResponseMsg) returns (EmptyMsg);
     rpc AppGossip(AppGossipMsg) returns (EmptyMsg);
 
-    rpc BlockVerify(BlockVerifyRequest) returns (EmptyMsg);
+    rpc BlockVerify(BlockVerifyRequest) returns (BlockVerifyResponse);
     rpc BlockAccept(BlockAcceptRequest) returns (EmptyMsg);
     rpc BlockReject(BlockRejectRequest) returns (EmptyMsg);
 }