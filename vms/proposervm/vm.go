--- conflicted
+++ resolved
@@ -37,13 +37,9 @@
 var (
 	dbPrefix = []byte("proposervm")
 
-<<<<<<< HEAD
 	_ block.ChainVM         = &VM{}
+	_ block.BatchedChainVM  = &VM{}
 	_ indexes.HeightIndexer = &VM{}
-=======
-	_ block.ChainVM        = &VM{}
-	_ block.BatchedChainVM = &VM{}
->>>>>>> 62bd7cd5
 )
 
 type VM struct {
