--- conflicted
+++ resolved
@@ -233,16 +233,6 @@
 		}
 	}
 
-<<<<<<< HEAD
-	vm.internalState.AddCurrentStaker(tx, 0)
-	vm.internalState.AddTx(tx, status.Committed)
-	if err := vm.internalState.Commit(); err != nil {
-		t.Fatal(err)
-	}
-	if err := vm.internalState.(*internalStateImpl).Load(); err != nil {
-		t.Fatal(err)
-	}
-=======
 	{
 		// Case: Validator already validating primary network
 		tx, err := vm.newAddValidatorTx(
@@ -258,7 +248,6 @@
 		if err != nil {
 			t.Fatal(err)
 		}
->>>>>>> bfa16ea6
 
 		executor := proposalTxExecutor{
 			vm:          vm,
@@ -297,7 +286,7 @@
 		if err := vm.internalState.Commit(); err != nil {
 			t.Fatal(err)
 		}
-		if err := vm.internalState.(*internalStateImpl).loadCurrentValidators(); err != nil {
+		if err := vm.internalState.(*internalStateImpl).Load(); err != nil {
 			t.Fatal(err)
 		}
 
