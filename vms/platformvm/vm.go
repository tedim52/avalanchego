--- conflicted
+++ resolved
@@ -304,11 +304,7 @@
 		}
 		genesisBlock.onAcceptDB = versiondb.New(vm.DB)
 		if err := genesisBlock.CommonBlock.Accept(); err != nil {
-<<<<<<< HEAD
-			return err
-=======
 			return fmt.Errorf("error accepting genesis block: %w", err)
->>>>>>> 167479f4
 		}
 
 		if err := vm.SetDBInitialized(); err != nil {
@@ -654,21 +650,11 @@
 		// If we have seen this block before, return it with the most up-to-date info
 		return block, nil
 	}
-<<<<<<< HEAD
 	if err := vm.State.PutBlock(vm.DB, block); err != nil { // Persist the block
-		return nil, err
-	}
-	if err := vm.DB.Commit(); err != nil {
-		return nil, err
-	}
-	return block, nil
-=======
-	if err := vm.State.PutBlock(vm.DB, block); err != nil {
 		return nil, fmt.Errorf("failed to put block due to %w", err)
 	}
 
 	return block, vm.DB.Commit()
->>>>>>> 167479f4
 }
 
 // GetBlock implements the snowman.ChainVM interface
@@ -712,15 +698,10 @@
 // CreateStaticHandlers implements the snowman.ChainVM interface
 func (vm *VM) CreateStaticHandlers() map[string]*common.HTTPHandler {
 	// Static service's name is platform
-<<<<<<< HEAD
-	handler := vm.SnowmanVM.NewHandler("platform", &StaticService{})
-	return map[string]*common.HTTPHandler{"": handler}
-=======
 	handler, _ := vm.SnowmanVM.NewHandler("platform", &StaticService{})
 	return map[string]*common.HTTPHandler{
 		"": handler,
 	}
->>>>>>> 167479f4
 }
 
 // Check if there is a block ready to be added to consensus
