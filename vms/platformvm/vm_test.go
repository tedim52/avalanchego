--- conflicted
+++ resolved
@@ -354,6 +354,10 @@
 		t.Fatal(err)
 	}
 
+	if err := blk.Verify(); err != nil {
+		t.Fatal(err)
+	}
+
 	// Assert preferences are correct
 	block := blk.(*ProposalBlock)
 	options, err := block.Options()
@@ -366,9 +370,7 @@
 	}
 	_, ok = options[1].(*Abort)
 	if !ok {
-		t.Fatal(errShouldPrefAbort)
-	} else if err := block.Verify(); err != nil {
-		t.Fatal(err)
+		t.Fatal(errShouldPrefCommit)
 	} else if err := block.Accept(); err != nil {
 		t.Fatal(err)
 	} else if err := commit.Verify(); err != nil {
@@ -474,6 +476,10 @@
 		t.Fatal(err)
 	}
 
+	if err := blk.Verify(); err != nil {
+		t.Fatal(err)
+	}
+
 	// Assert preferences are correct
 	block := blk.(*ProposalBlock)
 	options, err := block.Options()
@@ -482,9 +488,7 @@
 	} else if commit, ok := options[0].(*Commit); !ok {
 		t.Fatal(errShouldPrefCommit)
 	} else if abort, ok := options[1].(*Abort); !ok {
-		t.Fatal(errShouldPrefAbort)
-	} else if err := block.Verify(); err != nil {
-		t.Fatal(err)
+		t.Fatal(errShouldPrefCommit)
 	} else if err := block.Accept(); err != nil {
 		t.Fatal(err)
 	} else if err := commit.Verify(); err != nil { // should pass verification
@@ -549,6 +553,10 @@
 		t.Fatal(err)
 	}
 
+	if err := blk.Verify(); err != nil {
+		t.Fatal(err)
+	}
+
 	// Assert preferences are correct
 	block := blk.(*ProposalBlock)
 	options, err := block.Options()
@@ -559,9 +567,7 @@
 	if !ok {
 		t.Fatal(errShouldPrefCommit)
 	} else if abort, ok := options[1].(*Abort); !ok {
-		t.Fatal(errShouldPrefAbort)
-	} else if err := block.Verify(); err != nil {
-		t.Fatal(err)
+		t.Fatal(errShouldPrefCommit)
 	} else if err := block.Accept(); err != nil {
 		t.Fatal(err)
 	} else if err := commit.Verify(); err != nil {
@@ -627,6 +633,10 @@
 		t.Fatal(err)
 	}
 
+	if err := blk.Verify(); err != nil {
+		t.Fatal(err)
+	}
+
 	// Assert preferences are correct
 	block := blk.(*ProposalBlock)
 	options, err := block.Options()
@@ -637,9 +647,7 @@
 	if !ok {
 		t.Fatal(errShouldPrefCommit)
 	} else if abort, ok := options[1].(*Abort); !ok {
-		t.Fatal(errShouldPrefAbort)
-	} else if err := block.Verify(); err != nil {
-		t.Fatal(err)
+		t.Fatal(errShouldPrefCommit)
 	} else if err := block.Accept(); err != nil {
 		t.Fatal(err)
 	} else if err := commit.Verify(); err != nil {
@@ -685,6 +693,10 @@
 		t.Fatal(err)
 	}
 
+	if err := blk.Verify(); err != nil {
+		t.Fatal(err)
+	}
+
 	// Assert preferences are correct
 	block := blk.(*ProposalBlock)
 	options, err := block.Options()
@@ -695,9 +707,7 @@
 	if !ok {
 		t.Fatal(errShouldPrefCommit)
 	} else if abort, ok := options[1].(*Abort); !ok {
-		t.Fatal(errShouldPrefAbort)
-	} else if err := block.Verify(); err != nil {
-		t.Fatal(err)
+		t.Fatal(errShouldPrefCommit)
 	} else if err := block.Accept(); err != nil {
 		t.Fatal(err)
 	} else if err := commit.Verify(); err != nil {
@@ -726,7 +736,10 @@
 	blk, err = vm.BuildBlock() // should contain proposal to reward genesis validator
 	if err != nil {
 		t.Fatal(err)
-	}
+	} else if err := blk.Verify(); err != nil {
+		t.Fatal(err)
+	}
+
 	// Assert preferences are correct
 	block = blk.(*ProposalBlock)
 	options, err = block.Options()
@@ -737,9 +750,7 @@
 	if !ok {
 		t.Fatal(errShouldPrefCommit)
 	} else if abort, ok := options[1].(*Abort); !ok {
-		t.Fatal(errShouldPrefAbort)
-	} else if err := block.Verify(); err != nil {
-		t.Fatal(err)
+		t.Fatal(errShouldPrefCommit)
 	} else if err := block.Accept(); err != nil {
 		t.Fatal(err)
 	} else if err := commit.Verify(); err != nil {
@@ -781,6 +792,10 @@
 		t.Fatal(err)
 	}
 
+	if err := blk.Verify(); err != nil {
+		t.Fatal(err)
+	}
+
 	// Assert preferences are correct
 	block := blk.(*ProposalBlock)
 	if options, err := block.Options(); err != nil {
@@ -788,9 +803,7 @@
 	} else if commit, ok := options[0].(*Commit); !ok {
 		t.Fatal(errShouldPrefCommit)
 	} else if abort, ok := options[1].(*Abort); !ok {
-		t.Fatal(errShouldPrefAbort)
-	} else if err := block.Verify(); err != nil {
-		t.Fatal(err)
+		t.Fatal(errShouldPrefCommit)
 	} else if err := block.Accept(); err != nil {
 		t.Fatal(err)
 	} else if err := commit.Verify(); err != nil {
@@ -814,6 +827,93 @@
 	}
 	if blk, err = vm.BuildBlock(); err != nil { // should contain proposal to reward genesis validator
 		t.Fatal(err)
+	} else if err := blk.Verify(); err != nil {
+		t.Fatal(err)
+	}
+	block = blk.(*ProposalBlock)
+	if options, err := block.Options(); err != nil { // Assert preferences are correct
+		t.Fatal(err)
+	} else if commit, ok := options[0].(*Commit); !ok {
+		t.Fatal(errShouldPrefCommit)
+	} else if abort, ok := options[1].(*Abort); !ok {
+		t.Fatal(errShouldPrefCommit)
+	} else if err := blk.Accept(); err != nil {
+		t.Fatal(err)
+	} else if err := commit.Verify(); err != nil {
+		t.Fatal(err)
+	} else if status, err := vm.getStatus(commit.onAccept(), block.Tx.ID()); err != nil {
+		t.Fatal(err)
+	} else if status != Committed {
+		t.Fatalf("status should be Committed but is %s", status)
+	} else if err := abort.Verify(); err != nil {
+		t.Fatal(err)
+	} else if err := abort.Accept(); err != nil { // do not reward the genesis validator
+		t.Fatal(err)
+	} else if status, err := vm.getStatus(vm.DB, block.Tx.ID()); err != nil {
+		t.Fatal(err)
+	} else if status != Aborted {
+		t.Fatalf("status should be Aborted but is %s", status)
+	} else if _, isValidator, err := vm.isValidator(vm.DB, constants.PrimaryNetworkID, keys[1].PublicKey().Address()); err != nil {
+		// Verify that genesis validator was removed from current validator set
+		t.Fatal(err)
+	} else if isValidator {
+		t.Fatal("should have removed a genesis validator")
+	}
+}
+
+// Test case where primary network validator is preferred to be rewarded
+func TestRewardValidatorPreferred(t *testing.T) {
+	vm, _ := defaultVM()
+	vm.Ctx.Lock.Lock()
+	defer func() {
+		vm.Shutdown()
+		vm.Ctx.Lock.Unlock()
+	}()
+
+	// Fast forward clock to time for genesis validators to leave
+	vm.clock.Set(defaultValidateEndTime)
+
+	blk, err := vm.BuildBlock() // should contain proposal to advance time
+	if err != nil {
+		t.Fatal(err)
+	} else if err := blk.Verify(); err != nil {
+		t.Fatal(err)
+	}
+
+	// Assert preferences are correct
+	block := blk.(*ProposalBlock)
+	if options, err := block.Options(); err != nil {
+		t.Fatal(err)
+	} else if commit, ok := options[0].(*Commit); !ok {
+		t.Fatal(errShouldPrefCommit)
+	} else if abort, ok := options[1].(*Abort); !ok {
+		t.Fatal(errShouldPrefCommit)
+	} else if err := block.Accept(); err != nil {
+		t.Fatal(err)
+	} else if err := commit.Verify(); err != nil {
+		t.Fatal(err)
+	} else if err := abort.Verify(); err != nil {
+		t.Fatal(err)
+	} else if status, err := vm.getStatus(abort.onAccept(), block.Tx.ID()); err != nil {
+		t.Fatal(err)
+	} else if status != Aborted {
+		t.Fatalf("status should be Aborted but is %s", status)
+	} else if err := commit.Accept(); err != nil { // advance the timestamp
+		t.Fatal(err)
+	} else if status, err := vm.getStatus(vm.DB, block.Tx.ID()); err != nil {
+		t.Fatal(err)
+	} else if status != Committed {
+		t.Fatalf("status should be Committed but is %s", status)
+	} else if timestamp, err := vm.getTimestamp(vm.DB); err != nil { // Verify that chain's timestamp has advanced
+		t.Fatal(err)
+	} else if !timestamp.Equal(defaultValidateEndTime) {
+		t.Fatal("expected timestamp to have advanced")
+	}
+
+	if blk, err = vm.BuildBlock(); err != nil { // should contain proposal to reward genesis validator
+		t.Fatal(err)
+	} else if err := blk.Verify(); err != nil {
+		t.Fatal(err)
 	}
 	block = blk.(*ProposalBlock)
 	if options, err := blk.(*ProposalBlock).Options(); err != nil { // Assert preferences are correct
@@ -821,10 +921,8 @@
 	} else if commit, ok := options[0].(*Commit); !ok {
 		t.Fatal(errShouldPrefCommit)
 	} else if abort, ok := options[1].(*Abort); !ok {
-		t.Fatal(errShouldPrefAbort)
-	} else if err := blk.(*ProposalBlock).Verify(); err != nil {
-		t.Fatal(err)
-	} else if err := blk.(*ProposalBlock).Accept(); err != nil {
+		t.Fatal(errShouldPrefCommit)
+	} else if err := blk.Accept(); err != nil {
 		t.Fatal(err)
 	} else if err := commit.Verify(); err != nil {
 		t.Fatal(err)
@@ -971,6 +1069,8 @@
 	blk, err := vm.BuildBlock() // should add validator to the new subnet
 	if err != nil {
 		t.Fatal(err)
+	} else if err := blk.Verify(); err != nil {
+		t.Fatal(err)
 	}
 
 	// Assert preferences are correct
@@ -984,10 +1084,8 @@
 	if !ok {
 		t.Fatal(errShouldPrefCommit)
 	} else if abort, ok := options[1].(*Abort); !ok {
-		t.Fatal(errShouldPrefAbort)
-	} else if err := block.Verify(); err != nil { // Accept the block
-		t.Fatal(err)
-	} else if err := block.Accept(); err != nil {
+		t.Fatal(errShouldPrefCommit)
+	} else if err := block.Accept(); err != nil { // Accept the block
 		t.Fatal(err)
 	} else if err := commit.Verify(); err != nil {
 		t.Fatal(err)
@@ -1017,6 +1115,8 @@
 	blk, err = vm.BuildBlock() // should be advance time tx
 	if err != nil {
 		t.Fatal(err)
+	} else if err := blk.Verify(); err != nil {
+		t.Fatal(err)
 	}
 
 	// Assert preferences are correct
@@ -1030,9 +1130,7 @@
 	if !ok {
 		t.Fatal(errShouldPrefCommit)
 	} else if abort, ok := options[1].(*Abort); !ok {
-		t.Fatal(errShouldPrefAbort)
-	} else if err := block.Verify(); err != nil {
-		t.Fatal(err)
+		t.Fatal(errShouldPrefCommit)
 	} else if err := block.Accept(); err != nil {
 		t.Fatal(err)
 	} else if err := commit.Verify(); err != nil {
@@ -1066,6 +1164,8 @@
 	blk, err = vm.BuildBlock() // should be advance time tx
 	if err != nil {
 		t.Fatal(err)
+	} else if err := blk.Verify(); err != nil {
+		t.Fatal(err)
 	}
 
 	// Assert preferences are correct
@@ -1079,9 +1179,7 @@
 	if !ok {
 		t.Fatal(errShouldPrefCommit)
 	} else if abort, ok := options[1].(*Abort); !ok {
-		t.Fatal(errShouldPrefAbort)
-	} else if err := block.Verify(); err != nil {
-		t.Fatal(err)
+		t.Fatal(errShouldPrefCommit)
 	} else if err := block.Accept(); err != nil {
 		t.Fatal(err)
 	} else if err := commit.Verify(); err != nil {
@@ -1535,11 +1633,7 @@
 
 	peerID := ids.NewShortID([20]byte{1, 2, 3, 4, 5, 4, 3, 2, 1})
 	vdrs := validators.NewSet()
-<<<<<<< HEAD
-	vdrs.Add(validators.NewValidator(peerID, 1, time.Now(), time.Now()))
-=======
 	vdrs.AddWeight(peerID, 1)
->>>>>>> ba7c7a43
 	beacons := vdrs
 
 	timeoutManager := timeout.Manager{}
