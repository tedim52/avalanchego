// (c) 2019-2020, Ava Labs, Inc. All rights reserved.
// See the file LICENSE for licensing terms.

package platformvm

import (
	"bytes"
	"errors"
	"fmt"
	"testing"
	"time"

	"github.com/stretchr/testify/assert"

	"github.com/prometheus/client_golang/prometheus"

	"github.com/ava-labs/avalanchego/chains"
	"github.com/ava-labs/avalanchego/chains/atomic"
	"github.com/ava-labs/avalanchego/database"
	"github.com/ava-labs/avalanchego/database/manager"
	"github.com/ava-labs/avalanchego/database/prefixdb"
	"github.com/ava-labs/avalanchego/ids"
	"github.com/ava-labs/avalanchego/snow"
	"github.com/ava-labs/avalanchego/snow/choices"
	"github.com/ava-labs/avalanchego/snow/consensus/snowball"
	"github.com/ava-labs/avalanchego/snow/engine/common"
	"github.com/ava-labs/avalanchego/snow/engine/common/queue"
	"github.com/ava-labs/avalanchego/snow/engine/snowman/bootstrap"
	"github.com/ava-labs/avalanchego/snow/networking/benchlist"
	"github.com/ava-labs/avalanchego/snow/networking/router"
	"github.com/ava-labs/avalanchego/snow/networking/sender"
	"github.com/ava-labs/avalanchego/snow/networking/timeout"
	"github.com/ava-labs/avalanchego/snow/validators"
	"github.com/ava-labs/avalanchego/utils/constants"
	"github.com/ava-labs/avalanchego/utils/crypto"
	"github.com/ava-labs/avalanchego/utils/formatting"
	"github.com/ava-labs/avalanchego/utils/json"
	"github.com/ava-labs/avalanchego/utils/logging"
	"github.com/ava-labs/avalanchego/utils/timer"
	"github.com/ava-labs/avalanchego/utils/units"
	"github.com/ava-labs/avalanchego/utils/wrappers"
	"github.com/ava-labs/avalanchego/version"
	"github.com/ava-labs/avalanchego/vms/components/avax"
<<<<<<< HEAD
	"github.com/ava-labs/avalanchego/vms/platformvm/platformcodec"
=======
>>>>>>> b3dcbdb8
	sts "github.com/ava-labs/avalanchego/vms/platformvm/status"
	"github.com/ava-labs/avalanchego/vms/platformvm/transactions"
	"github.com/ava-labs/avalanchego/vms/secp256k1fx"

	smcon "github.com/ava-labs/avalanchego/snow/consensus/snowman"
	smeng "github.com/ava-labs/avalanchego/snow/engine/snowman"
)

var (
	defaultMinStakingDuration = 24 * time.Hour
	defaultMaxStakingDuration = 365 * 24 * time.Hour
	defaultMinDelegationFee   uint32

	// AVAX asset ID in tests
	avaxAssetID = ids.ID{'y', 'e', 'e', 't'}

	defaultTxFee = uint64(100)

	// chain timestamp at genesis
	defaultGenesisTime = time.Date(1997, 1, 1, 0, 0, 0, 0, time.UTC)

	// time that genesis validators start validating
	defaultValidateStartTime = defaultGenesisTime

	// time that genesis validators stop validating
	defaultValidateEndTime = defaultValidateStartTime.Add(10 * defaultMinStakingDuration)

	// each key controls an address that has [defaultBalance] AVAX at genesis
	keys []*crypto.PrivateKeySECP256K1R

	defaultMinValidatorStake = 5 * units.MilliAvax
	defaultMaxValidatorStake = 500 * units.MilliAvax
	defaultMinDelegatorStake = 1 * units.MilliAvax

	// amount all genesis validators have in defaultVM
	defaultBalance uint64 = 100 * defaultMinValidatorStake

	// subnet that exists at genesis in defaultVM
	// Its controlKeys are keys[0], keys[1], keys[2]
	// Its threshold is 2
	testSubnet1            VerifiableUnsignedCreateSubnetTx
	testSubnet1ControlKeys []*crypto.PrivateKeySECP256K1R

	avmID = ids.Empty.Prefix(0)
)

var (
	errShouldPrefCommit = errors.New("should prefer to commit proposal")
	errShouldPrefAbort  = errors.New("should prefer to abort proposal")
)

const (
	testNetworkID = 10 // To be used in tests
	defaultWeight = 10000
)

func init() {
	ctx := defaultContext()
	factory := crypto.FactorySECP256K1R{}
	for _, key := range []string{
		"24jUJ9vZexUM6expyMcT48LBx27k1m7xpraoV62oSQAHdziao5",
		"2MMvUMsxx6zsHSNXJdFD8yc5XkancvwyKPwpw4xUK3TCGDuNBY",
		"cxb7KpGWhDMALTjNNSJ7UQkkomPesyWAPUaWRGdyeBNzR6f35",
		"ewoqjP7PxY4yr3iLTpLisriqt94hdyDFNgchSxGGztUrTXtNN",
		"2RWLv6YVEXDiWLpaCbXhhqxtLbnFaKQsWPSSMSPhpWo47uJAeV",
	} {
		privKeyBytes, err := formatting.Decode(formatting.CB58, key)
		ctx.Log.AssertNoError(err)
		pk, err := factory.ToPrivateKey(privKeyBytes)
		ctx.Log.AssertNoError(err)
		keys = append(keys, pk.(*crypto.PrivateKeySECP256K1R))
	}
	testSubnet1ControlKeys = keys[0:3]
}

func defaultContext() *snow.Context {
	ctx := snow.DefaultContextTest()
	ctx.NetworkID = testNetworkID
	ctx.XChainID = avmID
	ctx.AVAXAssetID = avaxAssetID
	aliaser := &ids.Aliaser{}
	aliaser.Initialize()

	errs := wrappers.Errs{}
	errs.Add(
		aliaser.Alias(constants.PlatformChainID, "P"),
		aliaser.Alias(constants.PlatformChainID, constants.PlatformChainID.String()),
		aliaser.Alias(avmID, "X"),
		aliaser.Alias(avmID, avmID.String()),
	)
	if errs.Errored() {
		panic(errs.Err)
	}
	ctx.BCLookup = aliaser
	return ctx
}

// Returns:
// 1) The genesis state
// 2) The byte representation of the default genesis for tests
func defaultGenesis() (*BuildGenesisArgs, []byte) {
	genesisUTXOs := make([]APIUTXO, len(keys))
	hrp := constants.NetworkIDToHRP[testNetworkID]
	for i, key := range keys {
		id := key.PublicKey().Address()
		addr, err := formatting.FormatBech32(hrp, id.Bytes())
		if err != nil {
			panic(err)
		}
		genesisUTXOs[i] = APIUTXO{
			Amount:  json.Uint64(defaultBalance),
			Address: addr,
		}
	}

	genesisValidators := make([]APIPrimaryValidator, len(keys))
	for i, key := range keys {
		id := key.PublicKey().Address()
		addr, err := formatting.FormatBech32(hrp, id.Bytes())
		if err != nil {
			panic(err)
		}
		genesisValidators[i] = APIPrimaryValidator{
			APIStaker: APIStaker{
				StartTime: json.Uint64(defaultValidateStartTime.Unix()),
				EndTime:   json.Uint64(defaultValidateEndTime.Unix()),
				NodeID:    id.PrefixedString(constants.NodeIDPrefix),
			},
			RewardOwner: &APIOwner{
				Threshold: 1,
				Addresses: []string{addr},
			},
			Staked: []APIUTXO{{
				Amount:  json.Uint64(defaultWeight),
				Address: addr,
			}},
			DelegationFee: transactions.PercentDenominator,
		}
	}

	buildGenesisArgs := BuildGenesisArgs{
		Encoding:      formatting.Hex,
		NetworkID:     json.Uint32(testNetworkID),
		AvaxAssetID:   avaxAssetID,
		UTXOs:         genesisUTXOs,
		Validators:    genesisValidators,
		Chains:        nil,
		Time:          json.Uint64(defaultGenesisTime.Unix()),
		InitialSupply: json.Uint64(360 * units.MegaAvax),
	}

	buildGenesisResponse := BuildGenesisReply{}
	platformvmSS := StaticService{}
	if err := platformvmSS.BuildGenesis(nil, &buildGenesisArgs, &buildGenesisResponse); err != nil {
		panic(fmt.Errorf("problem while building platform chain's genesis state: %w", err))
	}

	genesisBytes, err := formatting.Decode(buildGenesisResponse.Encoding, buildGenesisResponse.Bytes)
	if err != nil {
		panic(err)
	}

	return &buildGenesisArgs, genesisBytes
}

// Returns:
// 1) The genesis state
// 2) The byte representation of the default genesis for tests
func BuildGenesisTest(t *testing.T) (*BuildGenesisArgs, []byte) {
	return BuildGenesisTestWithArgs(t, nil)
}

// Returns:
// 1) The genesis state
// 2) The byte representation of the default genesis for tests
func BuildGenesisTestWithArgs(t *testing.T, args *BuildGenesisArgs) (*BuildGenesisArgs, []byte) {
	genesisUTXOs := make([]APIUTXO, len(keys))
	hrp := constants.NetworkIDToHRP[testNetworkID]
	for i, key := range keys {
		id := key.PublicKey().Address()
		addr, err := formatting.FormatBech32(hrp, id.Bytes())
		if err != nil {
			t.Fatal(err)
		}
		genesisUTXOs[i] = APIUTXO{
			Amount:  json.Uint64(defaultBalance),
			Address: addr,
		}
	}

	genesisValidators := make([]APIPrimaryValidator, len(keys))
	for i, key := range keys {
		id := key.PublicKey().Address()
		addr, err := formatting.FormatBech32(hrp, id.Bytes())
		if err != nil {
			panic(err)
		}
		genesisValidators[i] = APIPrimaryValidator{
			APIStaker: APIStaker{
				StartTime: json.Uint64(defaultValidateStartTime.Unix()),
				EndTime:   json.Uint64(defaultValidateEndTime.Unix()),
				NodeID:    id.PrefixedString(constants.NodeIDPrefix),
			},
			RewardOwner: &APIOwner{
				Threshold: 1,
				Addresses: []string{addr},
			},
			Staked: []APIUTXO{{
				Amount:  json.Uint64(defaultWeight),
				Address: addr,
			}},
			DelegationFee: transactions.PercentDenominator,
		}
	}

	buildGenesisArgs := BuildGenesisArgs{
		NetworkID:     json.Uint32(testNetworkID),
		AvaxAssetID:   avaxAssetID,
		UTXOs:         genesisUTXOs,
		Validators:    genesisValidators,
		Chains:        nil,
		Time:          json.Uint64(defaultGenesisTime.Unix()),
		InitialSupply: json.Uint64(360 * units.MegaAvax),
		Encoding:      formatting.CB58,
	}

	if args != nil {
		buildGenesisArgs = *args
	}

	buildGenesisResponse := BuildGenesisReply{}
	platformvmSS := StaticService{}
	if err := platformvmSS.BuildGenesis(nil, &buildGenesisArgs, &buildGenesisResponse); err != nil {
		t.Fatalf("problem while building platform chain's genesis state: %v", err)
	}

	genesisBytes, err := formatting.Decode(buildGenesisResponse.Encoding, buildGenesisResponse.Bytes)
	if err != nil {
		t.Fatal(err)
	}

	return &buildGenesisArgs, genesisBytes
}

func defaultVM() (*VM, database.Database, *common.SenderTest) {
	vm := &VM{Factory: Factory{
		Chains:                chains.MockManager{},
		Validators:            validators.NewManager(),
		TxFee:                 defaultTxFee,
		CreateSubnetTxFee:     100 * defaultTxFee,
		CreateBlockchainTxFee: 100 * defaultTxFee,
		MinValidatorStake:     defaultMinValidatorStake,
		MaxValidatorStake:     defaultMaxValidatorStake,
		MinDelegatorStake:     defaultMinDelegatorStake,
		MinStakeDuration:      defaultMinStakingDuration,
		MaxStakeDuration:      defaultMaxStakingDuration,
		StakeMintingPeriod:    defaultMaxStakingDuration,
		ApricotPhase3Time:     defaultValidateEndTime,
	}}

	baseDBManager := manager.NewMemDB(version.DefaultVersion1_0_0)
	chainDBManager := baseDBManager.NewPrefixDBManager([]byte{0})
	atomicDB := prefixdb.New([]byte{1}, baseDBManager.Current().Database)

	vm.clock.Set(defaultGenesisTime)
	msgChan := make(chan common.Message, 1)
	ctx := defaultContext()

	m := &atomic.Memory{}
	err := m.Initialize(logging.NoLog{}, atomicDB)
	if err != nil {
		panic(err)
	}
	ctx.SharedMemory = m.NewSharedMemory(ctx.ChainID)

	ctx.Lock.Lock()
	defer ctx.Lock.Unlock()
	_, genesisBytes := defaultGenesis()
	appSender := &common.SenderTest{}
	appSender.CantSendAppGossip = true
	appSender.SendAppGossipF = func([]byte) error { return nil }

	if err := vm.Initialize(ctx, chainDBManager, genesisBytes, nil, nil, msgChan, nil, appSender); err != nil {
		panic(err)
	}
	if err := vm.Bootstrapped(); err != nil {
		panic(err)
	}

	// Create a subnet and store it in testSubnet1
	if tx, err := vm.newCreateSubnetTx(
		2, // threshold; 2 sigs from keys[0], keys[1], keys[2] needed to add validator to this subnet
		// control keys are keys[0], keys[1], keys[2]
		[]ids.ShortID{keys[0].PublicKey().Address(), keys[1].PublicKey().Address(), keys[2].PublicKey().Address()},
		[]*crypto.PrivateKeySECP256K1R{keys[0]}, // pays tx fee
		keys[0].PublicKey().Address(),           // change addr
	); err != nil {
		panic(err)
	} else if err := vm.mempool.IssueTx(tx); err != nil {
		panic(err)
	} else if blk, err := vm.BuildBlock(); err != nil {
		panic(err)
	} else if err := blk.Verify(); err != nil {
		panic(err)
	} else if err := blk.Accept(); err != nil {
		panic(err)
	} else {
		testSubnet1 = tx.UnsignedTx.(VerifiableUnsignedCreateSubnetTx)
	}

	return vm, baseDBManager.Current().Database, appSender
}

func GenesisVMWithArgs(t *testing.T, args *BuildGenesisArgs) ([]byte, chan common.Message, *VM, *atomic.Memory) {
	var genesisBytes []byte

	if args != nil {
		_, genesisBytes = BuildGenesisTestWithArgs(t, args)
	} else {
		_, genesisBytes = BuildGenesisTest(t)
	}

	vm := &VM{Factory: Factory{
		Chains:             chains.MockManager{},
		Validators:         validators.NewManager(),
		TxFee:              defaultTxFee,
		MinValidatorStake:  defaultMinValidatorStake,
		MaxValidatorStake:  defaultMaxValidatorStake,
		MinDelegatorStake:  defaultMinDelegatorStake,
		MinStakeDuration:   defaultMinStakingDuration,
		MaxStakeDuration:   defaultMaxStakingDuration,
		StakeMintingPeriod: defaultMaxStakingDuration,
	}}

	baseDBManager := manager.NewMemDB(version.DefaultVersion1_0_0)
	chainDBManager := baseDBManager.NewPrefixDBManager([]byte{0})
	atomicDB := prefixdb.New([]byte{1}, baseDBManager.Current().Database)

	vm.clock.Set(defaultGenesisTime)
	msgChan := make(chan common.Message, 1)
	ctx := defaultContext()

	m := &atomic.Memory{}
	err := m.Initialize(logging.NoLog{}, atomicDB)
	if err != nil {
		panic(err)
	}

	ctx.SharedMemory = m.NewSharedMemory(ctx.ChainID)

	ctx.Lock.Lock()
	defer ctx.Lock.Unlock()
	appSender := &common.SenderTest{}
	appSender.CantSendAppGossip = true
	appSender.SendAppGossipF = func([]byte) error { return nil }
	if err := vm.Initialize(ctx, chainDBManager, genesisBytes, nil, nil, msgChan, nil, appSender); err != nil {
		t.Fatal(err)
	}
	if err := vm.Bootstrapped(); err != nil {
		panic(err)
	}

	// Create a subnet and store it in testSubnet1
	if tx, err := vm.newCreateSubnetTx(
		2, // threshold; 2 sigs from keys[0], keys[1], keys[2] needed to add validator to this subnet
		// control keys are keys[0], keys[1], keys[2]
		[]ids.ShortID{keys[0].PublicKey().Address(), keys[1].PublicKey().Address(), keys[2].PublicKey().Address()},
		[]*crypto.PrivateKeySECP256K1R{keys[0]}, // pays tx fee
		keys[0].PublicKey().Address(),           // change addr
	); err != nil {
		panic(err)
	} else if err := vm.mempool.IssueTx(tx); err != nil {
		panic(err)
	} else if blk, err := vm.BuildBlock(); err != nil {
		panic(err)
	} else if err := blk.Verify(); err != nil {
		panic(err)
	} else if err := blk.Accept(); err != nil {
		panic(err)
	} else {
		testSubnet1 = tx.UnsignedTx.(VerifiableUnsignedCreateSubnetTx)
	}

	return genesisBytes, msgChan, vm, m
}

// Ensure genesis state is parsed from bytes and stored correctly
func TestGenesis(t *testing.T) {
	vm, _, _ := defaultVM()
	vm.ctx.Lock.Lock()
	defer func() {
		if err := vm.Shutdown(); err != nil {
			t.Fatal(err)
		}
		vm.ctx.Lock.Unlock()
	}()

	// Ensure the genesis block has been accepted and stored
	genesisBlockID, err := vm.LastAccepted() // lastAccepted should be ID of genesis block
	if err != nil {
		t.Fatal(err)
	}
	if genesisBlock, err := vm.getBlock(genesisBlockID); err != nil {
		t.Fatalf("couldn't get genesis block: %v", err)
	} else if genesisBlock.Status() != choices.Accepted {
		t.Fatal("genesis block should be accepted")
	}

	genesisState, _ := defaultGenesis()
	// Ensure all the genesis UTXOs are there
	for _, utxo := range genesisState.UTXOs {
		_, addrBytes, err := formatting.ParseBech32(utxo.Address)
		if err != nil {
			t.Fatal(err)
		}
		addr, err := ids.ToShortID(addrBytes)
		if err != nil {
			t.Fatal(err)
		}
		addrs := ids.ShortSet{}
		addrs.Add(addr)
		utxos, err := vm.getAllUTXOs(addrs)
		if err != nil {
			t.Fatal("couldn't find UTXO")
		} else if len(utxos) != 1 {
			t.Fatal("expected each address to have one UTXO")
		} else if out, ok := utxos[0].Out.(*secp256k1fx.TransferOutput); !ok {
			t.Fatal("expected utxo output to be type *secp256k1fx.TransferOutput")
		} else if out.Amount() != uint64(utxo.Amount) {
			id := keys[0].PublicKey().Address()
			hrp := constants.NetworkIDToHRP[testNetworkID]
			addr, err := formatting.FormatBech32(hrp, id.Bytes())
			if err != nil {
				t.Fatal(err)
			}
			if utxo.Address == addr { // Address that paid tx fee to create testSubnet1 has less tokens
				if out.Amount() != uint64(utxo.Amount)-vm.TxFee {
					t.Fatalf("expected UTXO to have value %d but has value %d", uint64(utxo.Amount)-vm.TxFee, out.Amount())
				}
			} else {
				t.Fatalf("expected UTXO to have value %d but has value %d", uint64(utxo.Amount), out.Amount())
			}
		}
	}

	// Ensure current validator set of primary network is correct
	vdrSet, ok := vm.Validators.GetValidators(constants.PrimaryNetworkID)
	if !ok {
		t.Fatalf("Missing the primary network validator set")
	}
	currentValidators := vdrSet.List()
	if len(currentValidators) != len(genesisState.Validators) {
		t.Fatal("vm's current validator set is wrong")
	}
	for _, key := range keys {
		if addr := key.PublicKey().Address(); !vdrSet.Contains(addr) {
			t.Fatalf("should have had validator with NodeID %s", addr)
		}
	}

	// Ensure genesis timestamp is correct
	if timestamp := vm.internalState.GetTimestamp(); timestamp.Unix() != int64(genesisState.Time) {
		t.Fatalf("vm's time is incorrect. Expected %v got %v", genesisState.Time, timestamp)
	}

	// Ensure the new subnet we created exists
	if _, _, err := vm.internalState.GetTx(testSubnet1.ID()); err != nil {
		t.Fatalf("expected subnet %s to exist", testSubnet1.ID())
	}
}

func TestGenesisGetUTXOs(t *testing.T) {
	addr0 := keys[0].PublicKey().Address()
	addr1 := keys[1].PublicKey().Address()
	addr2 := keys[2].PublicKey().Address()
	hrp := constants.NetworkIDToHRP[testNetworkID]

	addr0Str, _ := formatting.FormatBech32(hrp, addr0.Bytes())
	addr1Str, _ := formatting.FormatBech32(hrp, addr1.Bytes())
	addr2Str, _ := formatting.FormatBech32(hrp, addr2.Bytes())

	// Create a starting point of 2000 UTXOs on different addresses
	utxoCount := 2345
	var genesisUTXOs []APIUTXO
	for i := 0; i < utxoCount; i++ {
		genesisUTXOs = append(genesisUTXOs,
			APIUTXO{
				Amount:  json.Uint64(defaultBalance),
				Address: addr0Str,
			},
			APIUTXO{
				Amount:  json.Uint64(defaultBalance),
				Address: addr1Str,
			},
			APIUTXO{
				Amount:  json.Uint64(defaultBalance),
				Address: addr2Str,
			})
	}

	// Inject them in the Genesis build
	buildGenesisArgs := BuildGenesisArgs{
		NetworkID:     json.Uint32(testNetworkID),
		AvaxAssetID:   avaxAssetID,
		UTXOs:         genesisUTXOs,
		Validators:    []APIPrimaryValidator{},
		Chains:        nil,
		Time:          json.Uint64(defaultGenesisTime.Unix()),
		InitialSupply: json.Uint64(360 * units.MegaAvax),
		Encoding:      formatting.Hex,
	}

	_, _, vm, _ := GenesisVMWithArgs(t, &buildGenesisArgs)

	addrsSet := ids.ShortSet{}
	addrsSet.Add(addr0, addr1)

	var (
		fetchedUTXOs []*avax.UTXO
		err          error
	)

	lastAddr := ids.ShortEmpty
	lastIdx := ids.Empty

	var totalUTXOs []*avax.UTXO
	for i := 0; i <= 3; i++ {
		fetchedUTXOs, lastAddr, lastIdx, err = vm.getPaginatedUTXOs(addrsSet, lastAddr, lastIdx, -1)
		if err != nil {
			t.Fatal(err)
		}

		if len(fetchedUTXOs) == utxoCount {
			t.Fatalf("Wrong number of utxos. Should be Paginated. Expected (%d) returned (%d)", maxUTXOsToFetch, len(fetchedUTXOs))
		}
		totalUTXOs = append(totalUTXOs, fetchedUTXOs...)
	}

	if len(totalUTXOs) != 4*maxUTXOsToFetch {
		t.Fatalf("Wrong number of utxos. Should have paginated through all. Expected (%d) returned (%d)", 4*maxUTXOsToFetch, len(totalUTXOs))
	}

	// Fetch all UTXOs
	notPaginatedUTXOs, err := vm.getAllUTXOs(addrsSet)
	if err != nil {
		t.Fatal(err)
	}

	if len(notPaginatedUTXOs) != 2*utxoCount {
		t.Fatalf("Wrong number of utxos. Expected (%d) returned (%d)", 2*utxoCount, len(notPaginatedUTXOs))
	}
}

// accept proposal to add validator to primary network
func TestAddValidatorCommit(t *testing.T) {
	vm, _, _ := defaultVM()
	vm.ctx.Lock.Lock()
	defer func() {
		if err := vm.Shutdown(); err != nil {
			t.Fatal(err)
		}
		vm.ctx.Lock.Unlock()
	}()

	startTime := defaultGenesisTime.Add(syncBound).Add(1 * time.Second)
	endTime := startTime.Add(defaultMinStakingDuration)
	key, err := vm.factory.NewPrivateKey()
	if err != nil {
		t.Fatal(err)
	}
	nodeID := key.PublicKey().Address()

	// create valid tx
	tx, err := vm.newAddValidatorTx(
		vm.MinValidatorStake,
		uint64(startTime.Unix()),
		uint64(endTime.Unix()),
		nodeID,
		nodeID,
		transactions.PercentDenominator,
		[]*crypto.PrivateKeySECP256K1R{keys[0]},
		ids.ShortEmpty, // change addr
	)
	if err != nil {
		t.Fatal(err)
	}

	// trigger block creation
	if err := vm.mempool.IssueTx(tx); err != nil {
		t.Fatal(err)
	}
	blk, err := vm.BuildBlock()
	if err != nil {
		t.Fatal(err)
	}

	if err := blk.Verify(); err != nil {
		t.Fatal(err)
	}

	// Assert preferences are correct
	block := blk.(*ProposalBlock)
	options, err := block.Options()
	if err != nil {
		t.Fatal(err)
	}
	commit, ok := options[0].(*CommitBlock)
	if !ok {
		t.Fatal(errShouldPrefCommit)
	}
	_, ok = options[1].(*AbortBlock)
	if !ok {
		t.Fatal(errShouldPrefCommit)
	} else if err := block.Accept(); err != nil {
		t.Fatal(err)
	} else if err := commit.Verify(); err != nil {
		t.Fatal(err)
	} else if err := commit.Accept(); err != nil { // commit the proposal
		t.Fatal(err)
	} else if _, status, err := vm.internalState.GetTx(tx.ID()); err != nil {
		t.Fatal(err)
	} else if status != sts.Committed {
		t.Fatalf("status of tx should be sts.Committed but is %s", status)
	}

	pendingStakers := vm.internalState.PendingStakerChainState()

	// Verify that new validator now in pending validator set
	if _, err := pendingStakers.GetValidatorTx(nodeID); err != nil {
		t.Fatalf("Should have added validator to the pending queue")
	}
}

// verify invalid proposal to add validator to primary network
func TestInvalidAddValidatorCommit(t *testing.T) {
	vm, _, _ := defaultVM()
	vm.ctx.Lock.Lock()
	defer func() {
		if err := vm.Shutdown(); err != nil {
			t.Fatal(err)
		}
		vm.ctx.Lock.Unlock()
	}()

	startTime := defaultGenesisTime.Add(-syncBound).Add(-1 * time.Second)
	endTime := startTime.Add(defaultMinStakingDuration)
	key, _ := vm.factory.NewPrivateKey()
	nodeID := key.PublicKey().Address()

	// create invalid tx
	tx, err := vm.newAddValidatorTx(
		vm.MinValidatorStake,
		uint64(startTime.Unix()),
		uint64(endTime.Unix()),
		nodeID,
		nodeID,
		transactions.PercentDenominator,
		[]*crypto.PrivateKeySECP256K1R{keys[0]},
		ids.ShortEmpty, // change addr
	)
	if err != nil {
		t.Fatal(err)
	}

	preferred, err := vm.Preferred()
	if err != nil {
		t.Fatal(err)
	}
	preferredHeight := preferred.Height()
	lastAcceptedID, err := vm.LastAccepted()
	if err != nil {
		t.Fatal(err)
	}
	blk, err := vm.newProposalBlock(lastAcceptedID, preferredHeight+1, *tx)
	if err != nil {
		t.Fatal(err)
	}
	blkBytes := blk.Bytes()

	parsedBlock, err := vm.ParseBlock(blkBytes)
	if err != nil {
		t.Fatal(err)
	}

	if err := parsedBlock.Verify(); err == nil {
		t.Fatalf("Should have errored during verification")
	}
	if status := parsedBlock.Status(); status != choices.Rejected {
		t.Fatalf("Should have marked the block as rejected")
	}
	if _, ok := vm.droppedTxCache.Get(blk.Tx.ID()); !ok {
		t.Fatal("tx should be in dropped tx cache")
	}

	parsedBlk, err := vm.GetBlock(blk.ID())
	if err != nil {
		t.Fatal(err)
	}
	if status := parsedBlk.Status(); status != choices.Rejected {
		t.Fatalf("Should have marked the block as rejected")
	}
}

// Reject proposal to add validator to primary network
func TestAddValidatorReject(t *testing.T) {
	vm, _, _ := defaultVM()
	vm.ctx.Lock.Lock()
	defer func() {
		if err := vm.Shutdown(); err != nil {
			t.Fatal(err)
		}
		vm.ctx.Lock.Unlock()
	}()

	startTime := defaultGenesisTime.Add(syncBound).Add(1 * time.Second)
	endTime := startTime.Add(defaultMinStakingDuration)
	key, _ := vm.factory.NewPrivateKey()
	nodeID := key.PublicKey().Address()

	// create valid tx
	tx, err := vm.newAddValidatorTx(
		vm.MinValidatorStake,
		uint64(startTime.Unix()),
		uint64(endTime.Unix()),
		nodeID,
		nodeID,
		transactions.PercentDenominator,
		[]*crypto.PrivateKeySECP256K1R{keys[0]},
		ids.ShortEmpty, // change addr
	)
	if err != nil {
		t.Fatal(err)
	}

	// trigger block creation
	if err := vm.mempool.IssueTx(tx); err != nil {
		t.Fatal(err)
	}
	blk, err := vm.BuildBlock()
	if err != nil {
		t.Fatal(err)
	}

	if err := blk.Verify(); err != nil {
		t.Fatal(err)
	}

	// Assert preferences are correct
	block := blk.(*ProposalBlock)
	options, err := block.Options()
	if err != nil {
		t.Fatal(err)
	} else if commit, ok := options[0].(*CommitBlock); !ok {
		t.Fatal(errShouldPrefCommit)
	} else if abort, ok := options[1].(*AbortBlock); !ok {
		t.Fatal(errShouldPrefCommit)
	} else if err := block.Accept(); err != nil {
		t.Fatal(err)
	} else if err := commit.Verify(); err != nil { // should pass verification
		t.Fatal(err)
	} else if err := abort.Verify(); err != nil { // should pass verification
		t.Fatal(err)
	} else if err := abort.Accept(); err != nil { // reject the proposal
		t.Fatal(err)
	} else if _, status, err := vm.internalState.GetTx(tx.ID()); err != nil {
		t.Fatal(err)
	} else if status != sts.Aborted {
		t.Fatalf("status should be sts.Aborted but is %s", status)
	}

	pendingStakers := vm.internalState.PendingStakerChainState()

	// Verify that new validator NOT in pending validator set
	if _, err := pendingStakers.GetValidatorTx(nodeID); err == nil {
		t.Fatalf("Shouldn't have added validator to the pending queue")
	}
}

// Reject proposal to add validator to primary network
func TestAddValidatorInvalidNotReissued(t *testing.T) {
	vm, _, _ := defaultVM()
	vm.ctx.Lock.Lock()
	defer func() {
		if err := vm.Shutdown(); err != nil {
			t.Fatal(err)
		}
		vm.ctx.Lock.Unlock()
	}()

	// Use nodeID that is already in the genesis
	repeatNodeID := keys[0].PublicKey().Address()

	startTime := defaultGenesisTime.Add(syncBound).Add(1 * time.Second)
	endTime := startTime.Add(defaultMinStakingDuration)

	// create valid tx
	tx, err := vm.newAddValidatorTx(
		vm.MinValidatorStake,
		uint64(startTime.Unix()),
		uint64(endTime.Unix()),
		repeatNodeID,
		repeatNodeID,
		transactions.PercentDenominator,
		[]*crypto.PrivateKeySECP256K1R{keys[0]},
		ids.ShortEmpty, // change addr
	)
	if err != nil {
		t.Fatal(err)
	}

	// trigger block creation
	if err := vm.mempool.IssueTx(tx); err != nil {
		t.Fatal(err)
	}
	_, err = vm.BuildBlock()
	if err == nil {
		t.Fatal("Expected BuildBlock to error due to adding a validator with a nodeID that is already in the validator set.")
	}

	if vm.mempool.unissuedProposalTxs.Len() > 0 {
		t.Fatalf("Expected there to be 0 unissued proposal transactions. after BuildBlock failed, but found %d", vm.mempool.unissuedProposalTxs.Len())
	}
}

// Accept proposal to add validator to subnet
func TestAddSubnetValidatorAccept(t *testing.T) {
	vm, _, _ := defaultVM()
	vm.ctx.Lock.Lock()
	defer func() {
		if err := vm.Shutdown(); err != nil {
			t.Fatal(err)
		}
		vm.ctx.Lock.Unlock()
	}()

	startTime := defaultValidateStartTime.Add(syncBound).Add(1 * time.Second)
	endTime := startTime.Add(defaultMinStakingDuration)
	nodeID := keys[0].PublicKey().Address()

	// create valid tx
	// note that [startTime, endTime] is a subset of time that keys[0]
	// validates primary network ([defaultValidateStartTime, defaultValidateEndTime])
	tx, err := vm.newAddSubnetValidatorTx(
		defaultWeight,
		uint64(startTime.Unix()),
		uint64(endTime.Unix()),
		nodeID,
		testSubnet1.ID(),
		[]*crypto.PrivateKeySECP256K1R{testSubnet1ControlKeys[0], testSubnet1ControlKeys[1]},
		ids.ShortEmpty, // change addr
	)
	if err != nil {
		t.Fatal(err)
	}

	// trigger block creation
	if err := vm.mempool.IssueTx(tx); err != nil {
		t.Fatal(err)
	}
	blk, err := vm.BuildBlock()
	if err != nil {
		t.Fatal(err)
	}

	if err := blk.Verify(); err != nil {
		t.Fatal(err)
	}

	// Assert preferences are correct
	block := blk.(*ProposalBlock)
	options, err := block.Options()
	if err != nil {
		t.Fatal(err)
	}
	commit, ok := options[0].(*CommitBlock)
	if !ok {
		t.Fatal(errShouldPrefCommit)
	} else if abort, ok := options[1].(*AbortBlock); !ok {
		t.Fatal(errShouldPrefCommit)
	} else if err := block.Accept(); err != nil {
		t.Fatal(err)
	} else if err := commit.Verify(); err != nil {
		t.Fatal(err)
	} else if err := abort.Verify(); err != nil {
		t.Fatal(err)
	} else if _, status, err := abort.onAccept().GetTx(tx.ID()); err != nil {
		t.Fatal(err)
	} else if status != sts.Aborted {
		t.Fatalf("status should be sts.Aborted but is %s", status)
	} else if err := commit.Accept(); err != nil { // accept the proposal
		t.Fatal(err)
	} else if _, status, err := vm.internalState.GetTx(tx.ID()); err != nil {
		t.Fatal(err)
	} else if status != sts.Committed {
		t.Fatalf("status should be sts.Committed but is %s", status)
	}

	pendingStakers := vm.internalState.PendingStakerChainState()
	vdr := pendingStakers.GetValidator(nodeID)
	_, exists := vdr.SubnetValidators()[testSubnet1.ID()]

	// Verify that new validator is in pending validator set
	if !exists {
		t.Fatalf("Should have added validator to the pending queue")
	}
}

// Reject proposal to add validator to subnet
func TestAddSubnetValidatorReject(t *testing.T) {
	vm, _, _ := defaultVM()
	vm.ctx.Lock.Lock()
	defer func() {
		if err := vm.Shutdown(); err != nil {
			t.Fatal(err)
		}
		vm.ctx.Lock.Unlock()
	}()

	startTime := defaultValidateStartTime.Add(syncBound).Add(1 * time.Second)
	endTime := startTime.Add(defaultMinStakingDuration)
	nodeID := keys[0].PublicKey().Address()

	// create valid tx
	// note that [startTime, endTime] is a subset of time that keys[0]
	// validates primary network ([defaultValidateStartTime, defaultValidateEndTime])
	tx, err := vm.newAddSubnetValidatorTx(
		defaultWeight,
		uint64(startTime.Unix()),
		uint64(endTime.Unix()),
		nodeID,
		testSubnet1.ID(),
		[]*crypto.PrivateKeySECP256K1R{testSubnet1ControlKeys[1], testSubnet1ControlKeys[2]},
		ids.ShortEmpty, // change addr
	)
	if err != nil {
		t.Fatal(err)
	}

	// trigger block creation
	if err := vm.mempool.IssueTx(tx); err != nil {
		t.Fatal(err)
	}
	blk, err := vm.BuildBlock()
	if err != nil {
		t.Fatal(err)
	}

	if err := blk.Verify(); err != nil {
		t.Fatal(err)
	}

	// Assert preferences are correct
	block := blk.(*ProposalBlock)
	options, err := block.Options()
	if err != nil {
		t.Fatal(err)
	}
	commit, ok := options[0].(*CommitBlock)
	if !ok {
		t.Fatal(errShouldPrefCommit)
	} else if abort, ok := options[1].(*AbortBlock); !ok {
		t.Fatal(errShouldPrefCommit)
	} else if err := block.Accept(); err != nil {
		t.Fatal(err)
	} else if err := commit.Verify(); err != nil {
		t.Fatal(err)
	} else if _, status, err := commit.onAccept().GetTx(tx.ID()); err != nil {
		t.Fatal(err)
	} else if status != sts.Committed {
		t.Fatalf("status should be sts.Committed but is %s", status)
	} else if err := abort.Verify(); err != nil {
		t.Fatal(err)
	} else if err := abort.Accept(); err != nil { // reject the proposal
		t.Fatal(err)
	} else if _, status, err := vm.internalState.GetTx(tx.ID()); err != nil {
		t.Fatal(err)
	} else if status != sts.Aborted {
		t.Fatalf("status should be sts.Aborted but is %s", status)
	}

	pendingStakers := vm.internalState.PendingStakerChainState()
	vdr := pendingStakers.GetValidator(nodeID)
	_, exists := vdr.SubnetValidators()[testSubnet1.ID()]

	// Verify that new validator NOT in pending validator set
	if exists {
		t.Fatalf("Shouldn't have added validator to the pending queue")
	}
}

// Test case where primary network validator rewarded
func TestRewardValidatorAccept(t *testing.T) {
	vm, _, _ := defaultVM()
	vm.ctx.Lock.Lock()
	defer func() {
		if err := vm.Shutdown(); err != nil {
			t.Fatal(err)
		}
		vm.ctx.Lock.Unlock()
	}()

	// Fast forward clock to time for genesis validators to leave
	vm.clock.Set(defaultValidateEndTime)

	blk, err := vm.BuildBlock() // should contain proposal to advance time
	if err != nil {
		t.Fatal(err)
	}

	if err := blk.Verify(); err != nil {
		t.Fatal(err)
	}

	// Assert preferences are correct
	block := blk.(*ProposalBlock)
	options, err := block.Options()
	if err != nil {
		t.Fatal(err)
	}
	commit, ok := options[0].(*CommitBlock)
	if !ok {
		t.Fatal(errShouldPrefCommit)
	} else if abort, ok := options[1].(*AbortBlock); !ok {
		t.Fatal(errShouldPrefCommit)
	} else if err := block.Accept(); err != nil {
		t.Fatal(err)
	} else if err := commit.Verify(); err != nil {
		t.Fatal(err)
	} else if err := abort.Verify(); err != nil {
		t.Fatal(err)
	} else if _, status, err := abort.onAccept().GetTx(block.Tx.ID()); err != nil {
		t.Fatal(err)
	} else if status != sts.Aborted {
		t.Fatalf("status should be sts.Aborted but is %s", status)
	} else if err := commit.Accept(); err != nil { // advance the timestamp
		t.Fatal(err)
	} else if _, status, err := vm.internalState.GetTx(block.Tx.ID()); err != nil {
		t.Fatal(err)
	} else if status != sts.Committed {
		t.Fatalf("status should be sts.Committed but is %s", status)
	}

	// Verify that chain's timestamp has advanced
	if timestamp := vm.internalState.GetTimestamp(); !timestamp.Equal(defaultValidateEndTime) {
		t.Fatal("expected timestamp to have advanced")
	}

	blk, err = vm.BuildBlock() // should contain proposal to reward genesis validator
	if err != nil {
		t.Fatal(err)
	} else if err := blk.Verify(); err != nil {
		t.Fatal(err)
	}

	// Assert preferences are correct
	block = blk.(*ProposalBlock)
	options, err = block.Options()
	if err != nil {
		t.Fatal(err)
	}
	commit, ok = options[0].(*CommitBlock)
	if !ok {
		t.Fatal(errShouldPrefCommit)
	} else if abort, ok := options[1].(*AbortBlock); !ok {
		t.Fatal(errShouldPrefCommit)
	} else if err := block.Accept(); err != nil {
		t.Fatal(err)
	} else if err := commit.Verify(); err != nil {
		t.Fatal(err)
	} else if err := abort.Verify(); err != nil {
		t.Fatal(err)
	} else if _, status, err := abort.onAccept().GetTx(block.Tx.ID()); err != nil {
		t.Fatal(err)
	} else if status != sts.Aborted {
		t.Fatalf("status should be sts.Aborted but is %s", status)
	} else if err := commit.Accept(); err != nil { // reward the genesis validator
		t.Fatal(err)
	} else if _, status, err := vm.internalState.GetTx(block.Tx.ID()); err != nil {
		t.Fatal(err)
	} else if status != sts.Committed {
		t.Fatalf("status should be sts.Committed but is %s", status)
	}

	currentStakers := vm.internalState.CurrentStakerChainState()
	if _, err := currentStakers.GetValidator(keys[1].PublicKey().Address()); err == nil {
		t.Fatal("should have removed a genesis validator")
	}
}

// Test case where primary network validator not rewarded
func TestRewardValidatorReject(t *testing.T) {
	vm, _, _ := defaultVM()
	vm.ctx.Lock.Lock()
	defer func() {
		if err := vm.Shutdown(); err != nil {
			t.Fatal(err)
		}
		vm.ctx.Lock.Unlock()
	}()

	// Fast forward clock to time for genesis validators to leave
	vm.clock.Set(defaultValidateEndTime)

	blk, err := vm.BuildBlock() // should contain proposal to advance time
	if err != nil {
		t.Fatal(err)
	}

	if err := blk.Verify(); err != nil {
		t.Fatal(err)
	}

	// Assert preferences are correct
	block := blk.(*ProposalBlock)
	if options, err := block.Options(); err != nil {
		t.Fatal(err)
	} else if commit, ok := options[0].(*CommitBlock); !ok {
		t.Fatal(errShouldPrefCommit)
	} else if abort, ok := options[1].(*AbortBlock); !ok {
		t.Fatal(errShouldPrefCommit)
	} else if err := block.Accept(); err != nil {
		t.Fatal(err)
	} else if err := commit.Verify(); err != nil {
		t.Fatal(err)
	} else if err := abort.Verify(); err != nil {
		t.Fatal(err)
	} else if _, status, err := abort.onAccept().GetTx(block.Tx.ID()); err != nil {
		t.Fatal(err)
	} else if status != sts.Aborted {
		t.Fatalf("status should be sts.Aborted but is %s", status)
	} else if err := commit.Accept(); err != nil { // advance the timestamp
		t.Fatal(err)
	} else if _, status, err := vm.internalState.GetTx(block.Tx.ID()); err != nil {
		t.Fatal(err)
	} else if status != sts.Committed {
		t.Fatalf("status should be sts.Committed but is %s", status)
	} else if timestamp := vm.internalState.GetTimestamp(); !timestamp.Equal(defaultValidateEndTime) {
		t.Fatal("expected timestamp to have advanced")
	}

	if blk, err = vm.BuildBlock(); err != nil { // should contain proposal to reward genesis validator
		t.Fatal(err)
	} else if err := blk.Verify(); err != nil {
		t.Fatal(err)
	}

	block = blk.(*ProposalBlock)
	if options, err := block.Options(); err != nil { // Assert preferences are correct
		t.Fatal(err)
	} else if commit, ok := options[0].(*CommitBlock); !ok {
		t.Fatal(errShouldPrefCommit)
	} else if abort, ok := options[1].(*AbortBlock); !ok {
		t.Fatal(errShouldPrefCommit)
	} else if err := blk.Accept(); err != nil {
		t.Fatal(err)
	} else if err := commit.Verify(); err != nil {
		t.Fatal(err)
	} else if _, status, err := commit.onAccept().GetTx(block.Tx.ID()); err != nil {
		t.Fatal(err)
	} else if status != sts.Committed {
		t.Fatalf("status should be sts.Committed but is %s", status)
	} else if err := abort.Verify(); err != nil {
		t.Fatal(err)
	} else if err := abort.Accept(); err != nil { // do not reward the genesis validator
		t.Fatal(err)
	} else if _, status, err := vm.internalState.GetTx(block.Tx.ID()); err != nil {
		t.Fatal(err)
	} else if status != sts.Aborted {
		t.Fatalf("status should be sts.Aborted but is %s", status)
	}

	currentStakers := vm.internalState.CurrentStakerChainState()
	if _, err := currentStakers.GetValidator(keys[1].PublicKey().Address()); err == nil {
		t.Fatal("should have removed a genesis validator")
	}
}

// Test case where primary network validator is preferred to be rewarded
func TestRewardValidatorPreferred(t *testing.T) {
	vm, _, _ := defaultVM()
	vm.ctx.Lock.Lock()
	defer func() {
		if err := vm.Shutdown(); err != nil {
			t.Fatal(err)
		}
		vm.ctx.Lock.Unlock()
	}()

	// Fast forward clock to time for genesis validators to leave
	vm.clock.Set(defaultValidateEndTime)

	blk, err := vm.BuildBlock() // should contain proposal to advance time
	if err != nil {
		t.Fatal(err)
	} else if err := blk.Verify(); err != nil {
		t.Fatal(err)
	}

	// Assert preferences are correct
	block := blk.(*ProposalBlock)
	if options, err := block.Options(); err != nil {
		t.Fatal(err)
	} else if commit, ok := options[0].(*CommitBlock); !ok {
		t.Fatal(errShouldPrefCommit)
	} else if abort, ok := options[1].(*AbortBlock); !ok {
		t.Fatal(errShouldPrefCommit)
	} else if err := block.Accept(); err != nil {
		t.Fatal(err)
	} else if err := commit.Verify(); err != nil {
		t.Fatal(err)
	} else if err := abort.Verify(); err != nil {
		t.Fatal(err)
	} else if _, status, err := abort.onAccept().GetTx(block.Tx.ID()); err != nil {
		t.Fatal(err)
	} else if status != sts.Aborted {
		t.Fatalf("status should be sts.Aborted but is %s", status)
	} else if err := commit.Accept(); err != nil { // advance the timestamp
		t.Fatal(err)
	} else if _, status, err := vm.internalState.GetTx(block.Tx.ID()); err != nil {
		t.Fatal(err)
	} else if status != sts.Committed {
		t.Fatalf("status should be sts.Committed but is %s", status)
	} else if timestamp := vm.internalState.GetTimestamp(); !timestamp.Equal(defaultValidateEndTime) {
		t.Fatal("expected timestamp to have advanced")
	}

	if blk, err = vm.BuildBlock(); err != nil { // should contain proposal to reward genesis validator
		t.Fatal(err)
	} else if err := blk.Verify(); err != nil {
		t.Fatal(err)
	}

	block = blk.(*ProposalBlock)
	if options, err := blk.(*ProposalBlock).Options(); err != nil { // Assert preferences are correct
		t.Fatal(err)
	} else if commit, ok := options[0].(*CommitBlock); !ok {
		t.Fatal(errShouldPrefCommit)
	} else if abort, ok := options[1].(*AbortBlock); !ok {
		t.Fatal(errShouldPrefCommit)
	} else if err := blk.Accept(); err != nil {
		t.Fatal(err)
	} else if err := commit.Verify(); err != nil {
		t.Fatal(err)
	} else if _, status, err := commit.onAccept().GetTx(block.Tx.ID()); err != nil {
		t.Fatal(err)
	} else if status != sts.Committed {
		t.Fatalf("status should be sts.Committed but is %s", status)
	} else if err := abort.Verify(); err != nil {
		t.Fatal(err)
	} else if err := abort.Accept(); err != nil { // do not reward the genesis validator
		t.Fatal(err)
	} else if _, status, err := vm.internalState.GetTx(block.Tx.ID()); err != nil {
		t.Fatal(err)
	} else if status != sts.Aborted {
		t.Fatalf("status should be sts.Aborted but is %s", status)
	}

	currentStakers := vm.internalState.CurrentStakerChainState()
	if _, err := currentStakers.GetValidator(keys[1].PublicKey().Address()); err == nil {
		t.Fatal("should have removed a genesis validator")
	}
}

// Ensure BuildBlock errors when there is no block to build
func TestUnneededBuildBlock(t *testing.T) {
	vm, _, _ := defaultVM()
	vm.ctx.Lock.Lock()
	defer func() {
		if err := vm.Shutdown(); err != nil {
			t.Fatal(err)
		}
		vm.ctx.Lock.Unlock()
	}()
	if _, err := vm.BuildBlock(); err == nil {
		t.Fatalf("Should have errored on BuildBlock")
	}
}

// test acceptance of proposal to create a new chain
func TestCreateChain(t *testing.T) {
	vm, _, _ := defaultVM()
	vm.ctx.Lock.Lock()
	defer func() {
		if err := vm.Shutdown(); err != nil {
			t.Fatal(err)
		}
		vm.ctx.Lock.Unlock()
	}()

	tx, err := vm.newCreateChainTx(
		testSubnet1.ID(),
		nil,
		ids.ID{'t', 'e', 's', 't', 'v', 'm'},
		nil,
		"name",
		[]*crypto.PrivateKeySECP256K1R{testSubnet1ControlKeys[0], testSubnet1ControlKeys[1]},
		ids.ShortEmpty, // change addr
	)
	if err != nil {
		t.Fatal(err)
	} else if err := vm.mempool.IssueTx(tx); err != nil {
		t.Fatal(err)
	} else if blk, err := vm.BuildBlock(); err != nil { // should contain proposal to create chain
		t.Fatal(err)
	} else if err := blk.Verify(); err != nil {
		t.Fatal(err)
	} else if err := blk.Accept(); err != nil {
		t.Fatal(err)
	} else if _, status, err := vm.internalState.GetTx(tx.ID()); err != nil {
		t.Fatal(err)
	} else if status != sts.Committed {
		t.Fatalf("status should be sts.Committed but is %s", status)
	}

	// Verify chain was created
	chains, err := vm.internalState.GetChains(testSubnet1.ID())
	if err != nil {
		t.Fatal(err)
	}
	foundNewChain := false
	for _, chain := range chains {
		if bytes.Equal(chain.Bytes(), tx.Bytes()) {
			foundNewChain = true
		}
	}
	if !foundNewChain {
		t.Fatal("should've created new chain but didn't")
	}
}

// test where we:
// 1) Create a subnet
// 2) Add a validator to the subnet's pending validator set
// 3) Advance timestamp to validator's start time (moving the validator from pending to current)
// 4) Advance timestamp to validator's end time (removing validator from current)
func TestCreateSubnet(t *testing.T) {
	vm, _, _ := defaultVM()
	vm.ctx.Lock.Lock()
	defer func() {
		if err := vm.Shutdown(); err != nil {
			t.Fatal(err)
		}
		vm.ctx.Lock.Unlock()
	}()

	nodeID := keys[0].PublicKey().Address()

	createSubnetTx, err := vm.newCreateSubnetTx(
		1, // threshold
		[]ids.ShortID{ // control keys
			keys[0].PublicKey().Address(),
			keys[1].PublicKey().Address(),
		},
		[]*crypto.PrivateKeySECP256K1R{keys[0]}, // payer
		keys[0].PublicKey().Address(),           // change addr
	)
	if err != nil {
		t.Fatal(err)
	} else if err := vm.mempool.IssueTx(createSubnetTx); err != nil {
		t.Fatal(err)
	} else if blk, err := vm.BuildBlock(); err != nil { // should contain proposal to create subnet
		t.Fatal(err)
	} else if err := blk.Verify(); err != nil {
		t.Fatal(err)
	} else if err := blk.Accept(); err != nil {
		t.Fatal(err)
	} else if _, status, err := vm.internalState.GetTx(createSubnetTx.ID()); err != nil {
		t.Fatal(err)
	} else if status != sts.Committed {
		t.Fatalf("status should be sts.Committed but is %s", status)
	}

	subnets, err := vm.internalState.GetSubnets()
	if err != nil {
		t.Fatal(err)
	}

	found := false
	for _, subnet := range subnets {
		if subnet.ID() == createSubnetTx.ID() {
			found = true
			break
		}
	}
	if !found {
		t.Fatalf("should have registered new subnet")
	}

	// Now that we've created a new subnet, add a validator to that subnet
	startTime := defaultValidateStartTime.Add(syncBound).Add(1 * time.Second)
	endTime := startTime.Add(defaultMinStakingDuration)
	// [startTime, endTime] is subset of time keys[0] validates default subent so tx is valid
	if addValidatorTx, err := vm.newAddSubnetValidatorTx(
		defaultWeight,
		uint64(startTime.Unix()),
		uint64(endTime.Unix()),
		nodeID,
		createSubnetTx.ID(),
		[]*crypto.PrivateKeySECP256K1R{keys[0]},
		ids.ShortEmpty, // change addr
	); err != nil {
		t.Fatal(err)
	} else if err := vm.mempool.IssueTx(addValidatorTx); err != nil {
		t.Fatal(err)
	}

	blk, err := vm.BuildBlock() // should add validator to the new subnet
	if err != nil {
		t.Fatal(err)
	} else if err := blk.Verify(); err != nil {
		t.Fatal(err)
	}

	// Assert preferences are correct
	// and accept the proposal/commit
	block := blk.(*ProposalBlock)
	options, err := block.Options()
	if err != nil {
		t.Fatal(err)
	}
	commit, ok := options[0].(*CommitBlock)
	if !ok {
		t.Fatal(errShouldPrefCommit)
	} else if abort, ok := options[1].(*AbortBlock); !ok {
		t.Fatal(errShouldPrefCommit)
	} else if err := block.Accept(); err != nil { // Accept the block
		t.Fatal(err)
	} else if err := commit.Verify(); err != nil {
		t.Fatal(err)
	} else if err := abort.Verify(); err != nil {
		t.Fatal(err)
	} else if _, status, err := abort.onAccept().GetTx(block.Tx.ID()); err != nil {
		t.Fatal(err)
	} else if status != sts.Aborted {
		t.Fatalf("status should be sts.Aborted but is %s", status)
	} else if err := commit.Accept(); err != nil { // add the validator to pending validator set
		t.Fatal(err)
	} else if _, status, err := vm.internalState.GetTx(block.Tx.ID()); err != nil {
		t.Fatal(err)
	} else if status != sts.Committed {
		t.Fatalf("status should be sts.Committed but is %s", status)
	}

	pendingStakers := vm.internalState.PendingStakerChainState()
	vdr := pendingStakers.GetValidator(nodeID)
	_, exists := vdr.SubnetValidators()[createSubnetTx.ID()]
	if !exists {
		t.Fatal("should have added a pending validator")
	}

	// Advance time to when new validator should start validating
	// Create a block with an advance time tx that moves validator
	// from pending to current validator set
	vm.clock.Set(startTime)
	blk, err = vm.BuildBlock() // should be advance time tx
	if err != nil {
		t.Fatal(err)
	} else if err := blk.Verify(); err != nil {
		t.Fatal(err)
	}

	// Assert preferences are correct
	// and accept the proposal/commit
	block = blk.(*ProposalBlock)
	options, err = block.Options()
	if err != nil {
		t.Fatal(err)
	}
	commit, ok = options[0].(*CommitBlock)
	if !ok {
		t.Fatal(errShouldPrefCommit)
	} else if abort, ok := options[1].(*AbortBlock); !ok {
		t.Fatal(errShouldPrefCommit)
	} else if err := block.Accept(); err != nil {
		t.Fatal(err)
	} else if err := commit.Verify(); err != nil {
		t.Fatal(err)
	} else if err := abort.Verify(); err != nil {
		t.Fatal(err)
	} else if _, status, err := abort.onAccept().GetTx(block.Tx.ID()); err != nil {
		t.Fatal(err)
	} else if status != sts.Aborted {
		t.Fatalf("status should be sts.Aborted but is %s", status)
	} else if err := commit.Accept(); err != nil { // move validator addValidatorTx from pending to current
		t.Fatal(err)
	} else if _, status, err := vm.internalState.GetTx(block.Tx.ID()); err != nil {
		t.Fatal(err)
	} else if status != sts.Committed {
		t.Fatalf("status should be sts.Committed but is %s", status)
	}

	pendingStakers = vm.internalState.PendingStakerChainState()
	vdr = pendingStakers.GetValidator(nodeID)
	_, exists = vdr.SubnetValidators()[createSubnetTx.ID()]
	if exists {
		t.Fatal("should have removed the pending validator")
	}

	currentStakers := vm.internalState.CurrentStakerChainState()
	cVDR, err := currentStakers.GetValidator(nodeID)
	if err != nil {
		t.Fatal(err)
	}
	_, exists = cVDR.SubnetValidators()[createSubnetTx.ID()]
	if !exists {
		t.Fatal("should have been added to the validator set")
	}

	// fast forward clock to time validator should stop validating
	vm.clock.Set(endTime)
	blk, err = vm.BuildBlock() // should be advance time tx
	if err != nil {
		t.Fatal(err)
	} else if err := blk.Verify(); err != nil {
		t.Fatal(err)
	}

	// Assert preferences are correct
	// and accept the proposal/commit
	block = blk.(*ProposalBlock)
	options, err = block.Options()
	if err != nil {
		t.Fatal(err)
	}
	commit, ok = options[0].(*CommitBlock)
	if !ok {
		t.Fatal(errShouldPrefCommit)
	} else if abort, ok := options[1].(*AbortBlock); !ok {
		t.Fatal(errShouldPrefCommit)
	} else if err := block.Accept(); err != nil {
		t.Fatal(err)
	} else if err := commit.Verify(); err != nil {
		t.Fatal(err)
	} else if err := abort.Verify(); err != nil {
		t.Fatal(err)
	} else if _, status, err := abort.onAccept().GetTx(block.Tx.ID()); err != nil {
		t.Fatal(err)
	} else if status != sts.Aborted {
		t.Fatalf("status should be sts.Aborted but is %s", status)
	} else if err := commit.Accept(); err != nil { // remove validator from current validator set
		t.Fatal(err)
	} else if _, status, err := vm.internalState.GetTx(block.Tx.ID()); err != nil {
		t.Fatal(err)
	} else if status != sts.Committed {
		t.Fatalf("status should be sts.Committed but is %s", status)
	}

	pendingStakers = vm.internalState.PendingStakerChainState()
	vdr = pendingStakers.GetValidator(nodeID)
	_, exists = vdr.SubnetValidators()[createSubnetTx.ID()]
	if exists {
		t.Fatal("should have removed the pending validator")
	}

	currentStakers = vm.internalState.CurrentStakerChainState()
	cVDR, err = currentStakers.GetValidator(nodeID)
	if err != nil {
		t.Fatal(err)
	}
	_, exists = cVDR.SubnetValidators()[createSubnetTx.ID()]
	if exists {
		t.Fatal("should have removed from the validator set")
	}
}

// test asset import
func TestAtomicImport(t *testing.T) {
	vm, baseDB, _ := defaultVM()
	vm.ctx.Lock.Lock()
	defer func() {
		if err := vm.Shutdown(); err != nil {
			t.Fatal(err)
		}
		vm.ctx.Lock.Unlock()
	}()

	utxoID := avax.UTXOID{
		TxID:        ids.Empty.Prefix(1),
		OutputIndex: 1,
	}
	amount := uint64(50000)
	recipientKey := keys[1]

	m := &atomic.Memory{}
	err := m.Initialize(logging.NoLog{}, prefixdb.New([]byte{5}, baseDB))
	if err != nil {
		t.Fatal(err)
	}
	vm.ctx.SharedMemory = m.NewSharedMemory(vm.ctx.ChainID)
	vm.AtomicUTXOManager = avax.NewAtomicUTXOManager(vm.ctx.SharedMemory, platformcodec.Codec)
	peerSharedMemory := m.NewSharedMemory(vm.ctx.XChainID)

	if _, err := vm.newImportTx(
		vm.ctx.XChainID,
		recipientKey.PublicKey().Address(),
		[]*crypto.PrivateKeySECP256K1R{keys[0]},
		ids.ShortEmpty, // change addr
	); err == nil {
		t.Fatalf("should have errored due to missing utxos")
	}

	// Provide the avm UTXO

	utxo := &avax.UTXO{
		UTXOID: utxoID,
		Asset:  avax.Asset{ID: avaxAssetID},
		Out: &secp256k1fx.TransferOutput{
			Amt: amount,
			OutputOwners: secp256k1fx.OutputOwners{
				Threshold: 1,
				Addrs:     []ids.ShortID{recipientKey.PublicKey().Address()},
			},
		},
	}
<<<<<<< HEAD
	utxoBytes, err := platformcodec.Codec.Marshal(platformcodec.Version, utxo)
=======
	utxoBytes, err := Codec.Marshal(CodecVersion, utxo)
>>>>>>> b3dcbdb8
	if err != nil {
		t.Fatal(err)
	}
	inputID := utxo.InputID()
	if err := peerSharedMemory.Apply(map[ids.ID]*atomic.Requests{vm.ctx.ChainID: {PutRequests: []*atomic.Element{{
		Key:   inputID[:],
		Value: utxoBytes,
		Traits: [][]byte{
			recipientKey.PublicKey().Address().Bytes(),
		},
	}}}}); err != nil {
		t.Fatal(err)
	}

	tx, err := vm.newImportTx(
		vm.ctx.XChainID,
		recipientKey.PublicKey().Address(),
		[]*crypto.PrivateKeySECP256K1R{recipientKey},
		ids.ShortEmpty, // change addr
	)
	if err != nil {
		t.Fatal(err)
	}

	if err := vm.mempool.IssueTx(tx); err != nil {
		t.Fatal(err)
	} else if blk, err := vm.BuildBlock(); err != nil {
		t.Fatal(err)
	} else if err := blk.Verify(); err != nil {
		t.Fatal(err)
	} else if err := blk.Accept(); err != nil {
		t.Fatal(err)
	} else if _, status, err := vm.internalState.GetTx(tx.ID()); err != nil {
		t.Fatal(err)
	} else if status != sts.Committed {
		t.Fatalf("status should be sts.Committed but is %s", status)
	}
	inputID = utxoID.InputID()
	if _, err := vm.ctx.SharedMemory.Get(vm.ctx.XChainID, [][]byte{inputID[:]}); err == nil {
		t.Fatalf("shouldn't have been able to read the utxo")
	}
}

// test optimistic asset import
func TestOptimisticAtomicImport(t *testing.T) {
	vm, _, _ := defaultVM()
	vm.ctx.Lock.Lock()
	defer func() {
		if err := vm.Shutdown(); err != nil {
			t.Fatal(err)
		}
		vm.ctx.Lock.Unlock()
	}()

	tx := transactions.SignedTx{UnsignedTx: VerifiableUnsignedImportTx{
		UnsignedImportTx: &transactions.UnsignedImportTx{
			BaseTx: transactions.BaseTx{BaseTx: avax.BaseTx{
				NetworkID:    vm.ctx.NetworkID,
				BlockchainID: vm.ctx.ChainID,
			}},
			SourceChain: vm.ctx.XChainID,
			ImportedInputs: []*avax.TransferableInput{{
				UTXOID: avax.UTXOID{
					TxID:        ids.Empty.Prefix(1),
					OutputIndex: 1,
				},
				Asset: avax.Asset{ID: vm.ctx.AVAXAssetID},
				In: &secp256k1fx.TransferInput{
					Amt: 50000,
				},
			}},
		},
	}}
<<<<<<< HEAD
	if err := tx.Sign(platformcodec.Codec, [][]*crypto.PrivateKeySECP256K1R{{}}); err != nil {
=======
	if err := tx.Sign(Codec, [][]*crypto.PrivateKeySECP256K1R{{}}); err != nil {
>>>>>>> b3dcbdb8
		t.Fatal(err)
	}

	preferred, err := vm.Preferred()
	if err != nil {
		t.Fatal(err)
	}
	preferredID := preferred.ID()
	preferredHeight := preferred.Height()

	blk, err := vm.newAtomicBlock(preferredID, preferredHeight+1, tx)
	if err != nil {
		t.Fatal(err)
	}

	if err := blk.Verify(); err == nil {
		t.Fatalf("Block should have failed verification due to missing UTXOs")
	}

	if err := vm.Bootstrapping(); err != nil {
		t.Fatal(err)
	}

	if err := blk.Verify(); err != nil {
		t.Fatal(err)
	}

	if err := blk.Accept(); err != nil {
		t.Fatal(err)
	}

	if err := vm.Bootstrapped(); err != nil {
		t.Fatal(err)
	}

	_, status, err := vm.internalState.GetTx(tx.ID())
	if err != nil {
		t.Fatal(err)
	}

	if status != sts.Committed {
		t.Fatalf("Wrong status returned. Expected %s; Got %s", sts.Committed, status)
	}
}

// test restarting the node
func TestRestartPartiallyAccepted(t *testing.T) {
	_, genesisBytes := defaultGenesis()
	db := manager.NewMemDB(version.DefaultVersion1_0_0)

	firstDB := db.NewPrefixDBManager([]byte{})
	firstVM := &VM{Factory: Factory{
		Chains:             chains.MockManager{},
		Validators:         validators.NewManager(),
		MinStakeDuration:   defaultMinStakingDuration,
		MaxStakeDuration:   defaultMaxStakingDuration,
		StakeMintingPeriod: defaultMaxStakingDuration,
	}}
	firstVM.clock.Set(defaultGenesisTime)
	firstCtx := defaultContext()
	firstCtx.Lock.Lock()

	firstMsgChan := make(chan common.Message, 1)
	if err := firstVM.Initialize(firstCtx, firstDB, genesisBytes, nil, nil, firstMsgChan, nil, nil); err != nil {
		t.Fatal(err)
	}

	genesisID, err := firstVM.LastAccepted()
	if err != nil {
		t.Fatal(err)
	}

	firstAdvanceTimeTx, err := firstVM.newAdvanceTimeTx(defaultGenesisTime.Add(time.Second))
	if err != nil {
		t.Fatal(err)
	}

	preferred, err := firstVM.Preferred()
	if err != nil {
		t.Fatal(err)
	}
	preferredID := preferred.ID()
	preferredHeight := preferred.Height()

	firstAdvanceTimeBlk, err := firstVM.newProposalBlock(preferredID, preferredHeight+1, *firstAdvanceTimeTx)
	if err != nil {
		t.Fatal(err)
	}

	firstVM.clock.Set(defaultGenesisTime.Add(3 * time.Second))
	if err := firstAdvanceTimeBlk.Verify(); err != nil {
		t.Fatal(err)
	}

	options, err := firstAdvanceTimeBlk.Options()
	if err != nil {
		t.Fatal(err)
	}
	firstOption := options[0]
	secondOption := options[1]

	if err := firstOption.Verify(); err != nil {
		t.Fatal(err)
	} else if err := secondOption.Verify(); err != nil {
		t.Fatal(err)
	} else if err := firstAdvanceTimeBlk.Accept(); err != nil { // time advances to defaultGenesisTime.Add(time.Second)
		t.Fatal(err)
	}

	// Byte representation of block that proposes advancing time to defaultGenesisTime + 2 seconds
	secondAdvanceTimeBlkBytes := []byte{
		0, 0,
		0, 0, 0, 0,
		6, 150, 225, 43, 97, 69, 215, 238,
		150, 164, 249, 184, 2, 197, 216, 49,
		6, 78, 81, 50, 190, 8, 44, 165,
		219, 127, 96, 39, 235, 155, 17, 108,
		0, 0, 0, 0,
		0, 0, 0, 1,
		0, 0, 0, 19,
		0, 0, 0, 0, 95, 34, 234, 149,
		0, 0, 0, 0,
	}
	if _, err := firstVM.ParseBlock(secondAdvanceTimeBlkBytes); err != nil {
		t.Fatal(err)
	}

	if err := firstVM.Shutdown(); err != nil {
		t.Fatal(err)
	}
	firstCtx.Lock.Unlock()

	secondVM := &VM{Factory: Factory{
		Chains:             chains.MockManager{},
		Validators:         validators.NewManager(),
		MinStakeDuration:   defaultMinStakingDuration,
		MaxStakeDuration:   defaultMaxStakingDuration,
		StakeMintingPeriod: defaultMaxStakingDuration,
	}}

	secondVM.clock.Set(defaultGenesisTime)
	secondCtx := defaultContext()
	secondCtx.Lock.Lock()
	defer func() {
		if err := secondVM.Shutdown(); err != nil {
			t.Fatal(err)
		}
		secondCtx.Lock.Unlock()
	}()

	secondDB := db.NewPrefixDBManager([]byte{})
	secondMsgChan := make(chan common.Message, 1)
	if err := secondVM.Initialize(secondCtx, secondDB, genesisBytes, nil, nil, secondMsgChan, nil, nil); err != nil {
		t.Fatal(err)
	}

	lastAccepted, err := secondVM.LastAccepted()
	if err != nil {
		t.Fatal(err)
	}
	if genesisID != lastAccepted {
		t.Fatalf("Shouldn't have changed the genesis")
	}
}

// test restarting the node
func TestRestartFullyAccepted(t *testing.T) {
	_, genesisBytes := defaultGenesis()

	db := manager.NewMemDB(version.DefaultVersion1_0_0)
	firstDB := db.NewPrefixDBManager([]byte{})
	firstVM := &VM{Factory: Factory{
		Chains:             chains.MockManager{},
		Validators:         validators.NewManager(),
		MinStakeDuration:   defaultMinStakingDuration,
		MaxStakeDuration:   defaultMaxStakingDuration,
		StakeMintingPeriod: defaultMaxStakingDuration,
	}}

	firstVM.clock.Set(defaultGenesisTime)
	firstCtx := defaultContext()
	firstCtx.Lock.Lock()

	firstMsgChan := make(chan common.Message, 1)
	if err := firstVM.Initialize(firstCtx, firstDB, genesisBytes, nil, nil, firstMsgChan, nil, nil); err != nil {
		t.Fatal(err)
	}

	firstAdvanceTimeTx, err := firstVM.newAdvanceTimeTx(defaultGenesisTime.Add(time.Second))
	if err != nil {
		t.Fatal(err)
	}

	preferred, err := firstVM.Preferred()
	if err != nil {
		t.Fatal(err)
	}
	preferredID := preferred.ID()
	preferredHeight := preferred.Height()

	firstAdvanceTimeBlk, err := firstVM.newProposalBlock(preferredID, preferredHeight+1, *firstAdvanceTimeTx)
	if err != nil {
		t.Fatal(err)
	}
	firstVM.clock.Set(defaultGenesisTime.Add(3 * time.Second))
	if err := firstAdvanceTimeBlk.Verify(); err != nil {
		t.Fatal(err)
	}

	options, err := firstAdvanceTimeBlk.Options()
	if err != nil {
		t.Fatal(err)
	} else if err := options[0].Verify(); err != nil {
		t.Fatal(err)
	} else if err := options[1].Verify(); err != nil {
		t.Fatal(err)
	} else if err := firstAdvanceTimeBlk.Accept(); err != nil {
		t.Fatal(err)
	} else if err := options[0].Accept(); err != nil {
		t.Fatal(err)
	} else if err := options[1].Reject(); err != nil {
		t.Fatal(err)
	}

	// Byte representation of block that proposes advancing time to defaultGenesisTime + 2 seconds
	secondAdvanceTimeBlkBytes := []byte{
		0, 0,
		0, 0, 0, 0,
		6, 150, 225, 43, 97, 69, 215, 238,
		150, 164, 249, 184, 2, 197, 216, 49,
		6, 78, 81, 50, 190, 8, 44, 165,
		219, 127, 96, 39, 235, 155, 17, 108,
		0, 0, 0, 0,
		0, 0, 0, 1,
		0, 0, 0, 19,
		0, 0, 0, 0, 95, 34, 234, 149,
		0, 0, 0, 0,
	}
	if _, err := firstVM.ParseBlock(secondAdvanceTimeBlkBytes); err != nil {
		t.Fatal(err)
	}

	if err := firstVM.Shutdown(); err != nil {
		t.Fatal(err)
	}
	firstCtx.Lock.Unlock()

	secondVM := &VM{Factory: Factory{
		Chains:             chains.MockManager{},
		Validators:         validators.NewManager(),
		MinStakeDuration:   defaultMinStakingDuration,
		MaxStakeDuration:   defaultMaxStakingDuration,
		StakeMintingPeriod: defaultMaxStakingDuration,
	}}

	secondVM.clock.Set(defaultGenesisTime)
	secondCtx := defaultContext()
	secondCtx.Lock.Lock()
	defer func() {
		if err := secondVM.Shutdown(); err != nil {
			t.Fatal(err)
		}
		secondCtx.Lock.Unlock()
	}()

	secondDB := db.NewPrefixDBManager([]byte{})
	secondMsgChan := make(chan common.Message, 1)
	if err := secondVM.Initialize(secondCtx, secondDB, genesisBytes, nil, nil, secondMsgChan, nil, nil); err != nil {
		t.Fatal(err)
	}
	lastAccepted, err := secondVM.LastAccepted()
	if err != nil {
		t.Fatal(err)
	}
	if options[0].ID() != lastAccepted {
		t.Fatalf("Should have changed the genesis")
	}
}

// test bootstrapping the node
func TestBootstrapPartiallyAccepted(t *testing.T) {
	_, genesisBytes := defaultGenesis()

	baseDBManager := manager.NewMemDB(version.DefaultVersion1_0_0)
	vmDBManager := baseDBManager.NewPrefixDBManager([]byte("vm"))
	bootstrappingDB := prefixdb.New([]byte("bootstrapping"), baseDBManager.Current().Database)

	blocked, err := queue.NewWithMissing(bootstrappingDB, "", prometheus.NewRegistry())
	if err != nil {
		t.Fatal(err)
	}

	vm := &VM{Factory: Factory{
		Chains:             chains.MockManager{},
		Validators:         validators.NewManager(),
		MinStakeDuration:   defaultMinStakingDuration,
		MaxStakeDuration:   defaultMaxStakingDuration,
		StakeMintingPeriod: defaultMaxStakingDuration,
	}}

	vm.clock.Set(defaultGenesisTime)
	ctx := defaultContext()
	ctx.Lock.Lock()

	msgChan := make(chan common.Message, 1)
	if err := vm.Initialize(ctx, vmDBManager, genesisBytes, nil, nil, msgChan, nil, nil); err != nil {
		t.Fatal(err)
	}

	preferred, err := vm.Preferred()
	if err != nil {
		t.Fatal(err)
	}
	preferredID := preferred.ID()
	preferredHeight := preferred.Height()

	advanceTimeTx, err := vm.newAdvanceTimeTx(defaultGenesisTime.Add(time.Second))
	if err != nil {
		t.Fatal(err)
	}
	advanceTimeBlk, err := vm.newProposalBlock(preferredID, preferredHeight+1, *advanceTimeTx)
	if err != nil {
		t.Fatal(err)
	}
	advanceTimeBlkID := advanceTimeBlk.ID()
	advanceTimeBlkBytes := advanceTimeBlk.Bytes()

	options, err := advanceTimeBlk.Options()
	if err != nil {
		t.Fatal(err)
	}
	advanceTimePreference := options[0]

	peerID := ids.ShortID{1, 2, 3, 4, 5, 4, 3, 2, 1}
	vdrs := validators.NewSet()
	if err := vdrs.AddWeight(peerID, 1); err != nil {
		t.Fatal(err)
	}
	beacons := vdrs

	timeoutManager := timeout.Manager{}
	benchlist := benchlist.NewNoBenchlist()
	err = timeoutManager.Initialize(
		&timer.AdaptiveTimeoutConfig{
			InitialTimeout:     time.Millisecond,
			MinimumTimeout:     time.Millisecond,
			MaximumTimeout:     10 * time.Second,
			TimeoutHalflife:    5 * time.Minute,
			TimeoutCoefficient: 1.25,
		},
		benchlist,
		"",
		prometheus.NewRegistry(),
	)
	if err != nil {
		t.Fatal(err)
	}
	go timeoutManager.Dispatch()

	chainRouter := &router.ChainRouter{}
	err = chainRouter.Initialize(ids.ShortEmpty, logging.NoLog{}, &timeoutManager, time.Hour, time.Second, ids.Set{}, nil, router.HealthConfig{}, "", prometheus.NewRegistry())
	assert.NoError(t, err)

	externalSender := &sender.ExternalSenderTest{T: t}
	externalSender.Default(true)

	// Passes messages from the consensus engine to the network
	sender := sender.Sender{}
	err = sender.Initialize(ctx, externalSender, chainRouter, &timeoutManager, "", prometheus.NewRegistry())
	assert.NoError(t, err)

	reqID := new(uint32)
	externalSender.SendGetAcceptedFrontierF = func(ids ids.ShortSet, _ ids.ID, requestID uint32, _ time.Duration) []ids.ShortID {
		*reqID = requestID
		return ids.List()
	}

	isBootstrapped := false
	subnet := &common.SubnetTest{
		T:               t,
		IsBootstrappedF: func() bool { return isBootstrapped },
		BootstrappedF:   func(ids.ID) { isBootstrapped = true },
	}

	// The engine handles consensus
	engine := smeng.Transitive{}
	err = engine.Initialize(smeng.Config{
		Config: bootstrap.Config{
			Config: common.Config{
				Ctx:                           ctx,
				Validators:                    vdrs,
				Beacons:                       beacons,
				SampleK:                       beacons.Len(),
				StartupAlpha:                  (beacons.Weight() + 1) / 2,
				Alpha:                         (beacons.Weight() + 1) / 2,
				Sender:                        &sender,
				Subnet:                        subnet,
				MultiputMaxContainersSent:     2000,
				MultiputMaxContainersReceived: 2000,
			},
			Blocked: blocked,
			VM:      vm,
		},
		Params: snowball.Parameters{
			Metrics:               prometheus.NewRegistry(),
			K:                     1,
			Alpha:                 1,
			BetaVirtuous:          20,
			BetaRogue:             20,
			ConcurrentRepolls:     1,
			OptimalProcessing:     1,
			MaxOutstandingItems:   1,
			MaxItemProcessingTime: 1,
		},
		Consensus: &smcon.Topological{},
	})
	if err != nil {
		t.Fatal(err)
	}

	// Asynchronously passes messages from the network to the consensus engine
	handler := &router.Handler{}
	err = handler.Initialize(
		&engine,
		vdrs,
		msgChan,
		"",
		prometheus.NewRegistry(),
	)
	assert.NoError(t, err)

	// Allow incoming messages to be routed to the new chain
	chainRouter.AddChain(handler)
	go ctx.Log.RecoverAndPanic(handler.Dispatch)

	if err := engine.Connected(peerID); err != nil {
		t.Fatal(err)
	}

	externalSender.SendGetAcceptedFrontierF = nil
	externalSender.SendGetAcceptedF = func(ids ids.ShortSet, _ ids.ID, requestID uint32, _ time.Duration, _ []ids.ID) []ids.ShortID {
		*reqID = requestID
		return ids.List()
	}

	frontier := []ids.ID{advanceTimeBlkID}
	if err := engine.AcceptedFrontier(peerID, *reqID, frontier); err != nil {
		t.Fatal(err)
	}

	externalSender.SendGetAcceptedF = nil
	externalSender.SendGetAncestorsF = func(_ ids.ShortID, _ ids.ID, requestID uint32, _ time.Duration, containerID ids.ID) bool {
		*reqID = requestID
		if containerID != advanceTimeBlkID {
			t.Fatalf("wrong block requested")
		}
		return true
	}

	if err := engine.Accepted(peerID, *reqID, frontier); err != nil {
		t.Fatal(err)
	}

	externalSender.SendGetF = nil
	externalSender.CantSendPushQuery = false
	externalSender.CantSendPullQuery = false

	if err := engine.MultiPut(peerID, *reqID, [][]byte{advanceTimeBlkBytes}); err != nil {
		t.Fatal(err)
	}

	externalSender.CantSendPushQuery = true

	preferred, err = vm.Preferred()
	if err != nil {
		t.Fatal(err)
	}

	if preferred.ID() != advanceTimePreference.ID() {
		t.Fatalf("wrong preference reported after bootstrapping to proposal block\nPreferred: %s\nExpected: %s\nGenesis: %s",
			preferred.ID(),
			advanceTimePreference.ID(),
			preferredID)
	}
	ctx.Lock.Unlock()

	chainRouter.Shutdown()
}

func TestUnverifiedParent(t *testing.T) {
	_, genesisBytes := defaultGenesis()

	dbManager := manager.NewMemDB(version.DefaultVersion1_0_0)

	vm := &VM{Factory: Factory{
		Chains:             chains.MockManager{},
		Validators:         validators.NewManager(),
		MinStakeDuration:   defaultMinStakingDuration,
		MaxStakeDuration:   defaultMaxStakingDuration,
		StakeMintingPeriod: defaultMaxStakingDuration,
	}}

	vm.clock.Set(defaultGenesisTime)
	ctx := defaultContext()
	ctx.Lock.Lock()
	defer func() {
		if err := vm.Shutdown(); err != nil {
			t.Fatal(err)
		}
		ctx.Lock.Unlock()
	}()

	msgChan := make(chan common.Message, 1)
	if err := vm.Initialize(ctx, dbManager, genesisBytes, nil, nil, msgChan, nil, nil); err != nil {
		t.Fatal(err)
	}

	firstAdvanceTimeTx, err := vm.newAdvanceTimeTx(defaultGenesisTime.Add(time.Second))
	if err != nil {
		t.Fatal(err)
	}

	preferred, err := vm.Preferred()
	if err != nil {
		t.Fatal(err)
	}
	preferredID := preferred.ID()
	preferredHeight := preferred.Height()

	firstAdvanceTimeBlk, err := vm.newProposalBlock(preferredID, preferredHeight+1, *firstAdvanceTimeTx)
	if err != nil {
		t.Fatal(err)
	}

	vm.clock.Set(defaultGenesisTime.Add(2 * time.Second))
	if err := firstAdvanceTimeBlk.Verify(); err != nil {
		t.Fatal(err)
	}

	options, err := firstAdvanceTimeBlk.Options()
	if err != nil {
		t.Fatal(err)
	}
	firstOption := options[0]
	secondOption := options[1]

	secondAdvanceTimeTx, err := vm.newAdvanceTimeTx(defaultGenesisTime.Add(2 * time.Second))
	if err != nil {
		t.Fatal(err)
	}
	secondAdvanceTimeBlk, err := vm.newProposalBlock(firstOption.ID(), firstOption.(Block).Height()+1, *secondAdvanceTimeTx)
	if err != nil {
		t.Fatal(err)
	}

	if parentBlkID := secondAdvanceTimeBlk.Parent(); parentBlkID != firstOption.ID() {
		t.Fatalf("Wrong parent block ID returned")
	} else if err := firstOption.Verify(); err != nil {
		t.Fatal(err)
	} else if err := secondOption.Verify(); err != nil {
		t.Fatal(err)
	} else if err := secondAdvanceTimeBlk.Verify(); err != nil {
		t.Fatal(err)
	}
}

func TestMaxStakeAmount(t *testing.T) {
	vm, _, _ := defaultVM()
	vm.ctx.Lock.Lock()
	defer func() {
		if err := vm.Shutdown(); err != nil {
			t.Fatal(err)
		}
		vm.ctx.Lock.Unlock()
	}()

	tests := []struct {
		description    string
		startTime      time.Time
		endTime        time.Time
		validatorID    ids.ShortID
		expectedAmount uint64
	}{
		{
			description:    "startTime after validation period ends",
			startTime:      defaultValidateEndTime.Add(time.Minute),
			endTime:        defaultValidateEndTime.Add(2 * time.Minute),
			validatorID:    keys[0].PublicKey().Address(),
			expectedAmount: 0,
		},
		{
			description:    "startTime when validation period ends",
			startTime:      defaultValidateEndTime,
			endTime:        defaultValidateEndTime.Add(2 * time.Minute),
			validatorID:    keys[0].PublicKey().Address(),
			expectedAmount: defaultWeight,
		},
		{
			description:    "startTime before validation period ends",
			startTime:      defaultValidateEndTime.Add(-time.Minute),
			endTime:        defaultValidateEndTime.Add(2 * time.Minute),
			validatorID:    keys[0].PublicKey().Address(),
			expectedAmount: defaultWeight,
		},
		{
			description:    "endTime after validation period ends",
			startTime:      defaultValidateStartTime,
			endTime:        defaultValidateEndTime.Add(time.Minute),
			validatorID:    keys[0].PublicKey().Address(),
			expectedAmount: defaultWeight,
		},
		{
			description:    "endTime when validation period ends",
			startTime:      defaultValidateStartTime,
			endTime:        defaultValidateEndTime,
			validatorID:    keys[0].PublicKey().Address(),
			expectedAmount: defaultWeight,
		},
		{
			description:    "endTime before validation period ends",
			startTime:      defaultValidateStartTime,
			endTime:        defaultValidateEndTime.Add(-time.Minute),
			validatorID:    keys[0].PublicKey().Address(),
			expectedAmount: defaultWeight,
		},
	}

	for _, test := range tests {
		t.Run(test.description, func(t *testing.T) {
			amount, err := vm.maxStakeAmount(vm.ctx.SubnetID, test.validatorID, test.startTime, test.endTime)
			if err != nil {
				t.Fatal(err)
			}
			if amount != test.expectedAmount {
				t.Fatalf("wrong max stake amount. Expected %d ; Returned %d",
					test.expectedAmount, amount)
			}
		})
	}
}

// Test that calling Verify on a block with an unverified parent doesn't cause a panic.
func TestUnverifiedParentPanic(t *testing.T) {
	_, genesisBytes := defaultGenesis()

	baseDBManager := manager.NewMemDB(version.DefaultVersion1_0_0)

	vm := &VM{Factory: Factory{
		Chains:             chains.MockManager{},
		Validators:         validators.NewManager(),
		MinStakeDuration:   defaultMinStakingDuration,
		MaxStakeDuration:   defaultMaxStakingDuration,
		StakeMintingPeriod: defaultMaxStakingDuration,
	}}

	vm.clock.Set(defaultGenesisTime)
	ctx := defaultContext()
	ctx.Lock.Lock()
	defer func() {
		if err := vm.Shutdown(); err != nil {
			t.Fatal(err)
		}
		ctx.Lock.Unlock()
	}()

	msgChan := make(chan common.Message, 1)
	if err := vm.Initialize(ctx, baseDBManager, genesisBytes, nil, nil, msgChan, nil, nil); err != nil {
		t.Fatal(err)
	}

	key0 := keys[0]
	key1 := keys[1]
	addr0 := key0.PublicKey().Address()
	addr1 := key1.PublicKey().Address()

	addSubnetTx0, err := vm.newCreateSubnetTx(1, []ids.ShortID{addr0}, []*crypto.PrivateKeySECP256K1R{key0}, addr0)
	if err != nil {
		t.Fatal(err)
	}
	addSubnetTx1, err := vm.newCreateSubnetTx(1, []ids.ShortID{addr1}, []*crypto.PrivateKeySECP256K1R{key1}, addr1)
	if err != nil {
		t.Fatal(err)
	}
	addSubnetTx2, err := vm.newCreateSubnetTx(1, []ids.ShortID{addr1}, []*crypto.PrivateKeySECP256K1R{key1}, addr0)
	if err != nil {
		t.Fatal(err)
	}

	preferred, err := vm.Preferred()
	if err != nil {
		t.Fatal(err)
	}
	preferredID := preferred.ID()
	preferredHeight := preferred.Height()

	addSubnetBlk0, err := vm.newStandardBlock(preferredID, preferredHeight+1, []*transactions.SignedTx{addSubnetTx0})
	if err != nil {
		t.Fatal(err)
	}
	addSubnetBlk1, err := vm.newStandardBlock(preferredID, preferredHeight+1, []*transactions.SignedTx{addSubnetTx1})
	if err != nil {
		t.Fatal(err)
	}
	addSubnetBlk2, err := vm.newStandardBlock(addSubnetBlk1.ID(), preferredHeight+2, []*transactions.SignedTx{addSubnetTx2})
	if err != nil {
		t.Fatal(err)
	}

	if _, err := vm.ParseBlock(addSubnetBlk0.Bytes()); err != nil {
		t.Fatal(err)
	}
	if _, err := vm.ParseBlock(addSubnetBlk1.Bytes()); err != nil {
		t.Fatal(err)
	}
	if _, err := vm.ParseBlock(addSubnetBlk2.Bytes()); err != nil {
		t.Fatal(err)
	}

	if err := addSubnetBlk0.Verify(); err != nil {
		t.Fatal(err)
	}
	if err := addSubnetBlk0.Accept(); err != nil {
		t.Fatal(err)
	}
	// Doesn't matter what verify returns as long as it's not panicking.
	_ = addSubnetBlk2.Verify()
}<|MERGE_RESOLUTION|>--- conflicted
+++ resolved
@@ -41,10 +41,6 @@
 	"github.com/ava-labs/avalanchego/utils/wrappers"
 	"github.com/ava-labs/avalanchego/version"
 	"github.com/ava-labs/avalanchego/vms/components/avax"
-<<<<<<< HEAD
-	"github.com/ava-labs/avalanchego/vms/platformvm/platformcodec"
-=======
->>>>>>> b3dcbdb8
 	sts "github.com/ava-labs/avalanchego/vms/platformvm/status"
 	"github.com/ava-labs/avalanchego/vms/platformvm/transactions"
 	"github.com/ava-labs/avalanchego/vms/secp256k1fx"
@@ -865,7 +861,7 @@
 	}
 
 	if vm.mempool.unissuedProposalTxs.Len() > 0 {
-		t.Fatalf("Expected there to be 0 unissued proposal transactions. after BuildBlock failed, but found %d", vm.mempool.unissuedProposalTxs.Len())
+		t.Fatalf("Expected there to be 0 unissued proposal transactions after BuildBlock failed, but found %d", vm.mempool.unissuedProposalTxs.Len())
 	}
 }
 
@@ -1634,7 +1630,7 @@
 		t.Fatal(err)
 	}
 	vm.ctx.SharedMemory = m.NewSharedMemory(vm.ctx.ChainID)
-	vm.AtomicUTXOManager = avax.NewAtomicUTXOManager(vm.ctx.SharedMemory, platformcodec.Codec)
+	vm.AtomicUTXOManager = avax.NewAtomicUTXOManager(vm.ctx.SharedMemory, Codec)
 	peerSharedMemory := m.NewSharedMemory(vm.ctx.XChainID)
 
 	if _, err := vm.newImportTx(
@@ -1659,11 +1655,7 @@
 			},
 		},
 	}
-<<<<<<< HEAD
-	utxoBytes, err := platformcodec.Codec.Marshal(platformcodec.Version, utxo)
-=======
 	utxoBytes, err := Codec.Marshal(CodecVersion, utxo)
->>>>>>> b3dcbdb8
 	if err != nil {
 		t.Fatal(err)
 	}
@@ -1737,11 +1729,7 @@
 			}},
 		},
 	}}
-<<<<<<< HEAD
-	if err := tx.Sign(platformcodec.Codec, [][]*crypto.PrivateKeySECP256K1R{{}}); err != nil {
-=======
 	if err := tx.Sign(Codec, [][]*crypto.PrivateKeySECP256K1R{{}}); err != nil {
->>>>>>> b3dcbdb8
 		t.Fatal(err)
 	}
 
