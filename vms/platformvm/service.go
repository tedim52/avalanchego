--- conflicted
+++ resolved
@@ -645,15 +645,9 @@
 			}
 
 			potentialReward := json.Uint64(rewardAmount)
-<<<<<<< HEAD
 			delegator := pchainapi.PrimaryDelegator{
 				Staker: pchainapi.Staker{
-					TxID:        tx.Unsigned.ID(),
-=======
-			delegator := APIPrimaryDelegator{
-				APIStaker: APIStaker{
 					TxID:        tx.ID(),
->>>>>>> 6f82b441
 					StartTime:   json.Uint64(staker.StartTime().Unix()),
 					EndTime:     json.Uint64(staker.EndTime().Unix()),
 					StakeAmount: &weight,
@@ -700,15 +694,9 @@
 				}
 			}
 
-<<<<<<< HEAD
 			reply.Validators = append(reply.Validators, pchainapi.PrimaryValidator{
 				Staker: pchainapi.Staker{
-					TxID:        tx.Unsigned.ID(),
-=======
-			reply.Validators = append(reply.Validators, APIPrimaryValidator{
-				APIStaker: APIStaker{
 					TxID:        tx.ID(),
->>>>>>> 6f82b441
 					NodeID:      nodeID,
 					StartTime:   json.Uint64(startTime.Unix()),
 					EndTime:     json.Uint64(staker.EndTime().Unix()),
@@ -804,13 +792,8 @@
 			}
 
 			weight := json.Uint64(staker.Validator.Weight())
-<<<<<<< HEAD
 			reply.Delegators = append(reply.Delegators, pchainapi.Staker{
-				TxID:        tx.Unsigned.ID(),
-=======
-			reply.Delegators = append(reply.Delegators, APIStaker{
 				TxID:        tx.ID(),
->>>>>>> 6f82b441
 				NodeID:      staker.Validator.ID(),
 				StartTime:   json.Uint64(staker.StartTime().Unix()),
 				EndTime:     json.Uint64(staker.EndTime().Unix()),
@@ -829,15 +812,9 @@
 			delegationFee := json.Float32(100 * float32(staker.Shares) / float32(reward.PercentDenominator))
 
 			connected := service.vm.uptimeManager.IsConnected(nodeID)
-<<<<<<< HEAD
 			reply.Validators = append(reply.Validators, pchainapi.PrimaryValidator{
 				Staker: pchainapi.Staker{
-					TxID:        tx.Unsigned.ID(),
-=======
-			reply.Validators = append(reply.Validators, APIPrimaryValidator{
-				APIStaker: APIStaker{
 					TxID:        tx.ID(),
->>>>>>> 6f82b441
 					NodeID:      staker.Validator.ID(),
 					StartTime:   json.Uint64(staker.StartTime().Unix()),
 					EndTime:     json.Uint64(staker.EndTime().Unix()),
