--- conflicted
+++ resolved
@@ -12,17 +12,12 @@
 Restart=always
 RestartSec=1
 User={{ avalanche_daemon_user }}
-<<<<<<< HEAD
-ExecStart={{ bindir }}/avalanche \
+ExecStart={{ bindir }}/{{ avalanche_binary | basename }} \
 {% if avalanche_daemon_dynamic_public_ip %}
             --dynamic-public-ip="{{ avalanche_daemon_dynamic_public_ip }}" \
 {% else %}
             --public-ip="{{ avalanche_daemon_public_ip }}" \
 {% endif %}
-=======
-ExecStart={{ bindir }}/{{ avalanche_binary | basename }} \
-            --public-ip="{{ ansible_facts.default_ipv4.address }}" \
->>>>>>> cd7c7e8f
             --http-host="{{ avalanche_daemon_http_host }}" \
             --db-dir="{{ avalanche_daemon_db_dir }}" \
             --plugin-dir="{{ avalanche_daemon_plugin_dir }}" \
