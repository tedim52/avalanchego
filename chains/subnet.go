// (c) 2019-2020, Ava Labs, Inc. All rights reserved.
// See the file LICENSE for licensing terms.

package chains

import (
	"sync"

	"github.com/ava-labs/avalanchego/ids"
	"github.com/ava-labs/avalanchego/snow/engine/common"
)

// Subnet keeps track of the currently bootstrapping chains in a subnet. If no
// chains in the subnet are currently bootstrapping, the subnet is considered
// bootstrapped.
type Subnet interface {
	common.Subnet

	afterBootstrapped() chan struct{}

	addChain(chainID ids.ID)
	removeChain(chainID ids.ID)
}

type subnet struct {
	lock          sync.RWMutex
	once          sync.Once
	bootstrapping ids.Set
<<<<<<< HEAD
	// If not nil, called when IsBootstrapped returns true for the first time
	onFinish func()
=======

	once sync.Once
	// If not nil, called when this subnet becomes marked as bootstrapped for
	// the first time
	onBootstrapped   func()
	bootstrappedSema chan struct{}
}

func newSubnet(onBootstrapped func(), firstChainID ids.ID) Subnet {
	sb := &subnet{
		onBootstrapped:   onBootstrapped,
		bootstrappedSema: make(chan struct{}),
	}
	sb.addChain(firstChainID)
	return sb
>>>>>>> 9e15ffe2
}

func (s *subnet) IsBootstrapped() bool {
	s.lock.RLock()
	defer s.lock.RUnlock()

	done := s.bootstrapping.Len() == 0
	if done && s.onFinish != nil {
		s.once.Do(s.onFinish)
	}
	return done
}

func (s *subnet) Bootstrapped(chainID ids.ID) {
	s.lock.Lock()
	defer s.lock.Unlock()

	s.bootstrapping.Remove(chainID)
	if s.bootstrapping.Len() > 0 {
		return
	}

	if s.onBootstrapped != nil {
		s.once.Do(func() {
			if s.onBootstrapped != nil {
				s.onBootstrapped()
			}
			close(s.bootstrappedSema)
		})
	}
}

func (s *subnet) afterBootstrapped() chan struct{} {
	return s.bootstrappedSema
}

func (s *subnet) addChain(chainID ids.ID) {
	s.lock.Lock()
	defer s.lock.Unlock()

	s.bootstrapping.Add(chainID)
}

func (s *subnet) removeChain(chainID ids.ID) {
	s.lock.Lock()
	defer s.lock.Unlock()

	s.bootstrapping.Remove(chainID)
}<|MERGE_RESOLUTION|>--- conflicted
+++ resolved
@@ -24,12 +24,7 @@
 
 type subnet struct {
 	lock          sync.RWMutex
-	once          sync.Once
 	bootstrapping ids.Set
-<<<<<<< HEAD
-	// If not nil, called when IsBootstrapped returns true for the first time
-	onFinish func()
-=======
 
 	once sync.Once
 	// If not nil, called when this subnet becomes marked as bootstrapped for
@@ -45,18 +40,13 @@
 	}
 	sb.addChain(firstChainID)
 	return sb
->>>>>>> 9e15ffe2
 }
 
 func (s *subnet) IsBootstrapped() bool {
 	s.lock.RLock()
 	defer s.lock.RUnlock()
 
-	done := s.bootstrapping.Len() == 0
-	if done && s.onFinish != nil {
-		s.once.Do(s.onFinish)
-	}
-	return done
+	return s.bootstrapping.Len() == 0
 }
 
 func (s *subnet) Bootstrapped(chainID ids.ID) {
