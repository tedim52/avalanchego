// (c) 2019-2020, Ava Labs, Inc. All rights reserved.
// See the file LICENSE for licensing terms.

package message

import (
	"errors"
	"fmt"
	"math"
	"time"

	"github.com/prometheus/client_golang/prometheus"

	"github.com/ava-labs/avalanchego/utils/compression"
	"github.com/ava-labs/avalanchego/utils/metric"
	"github.com/ava-labs/avalanchego/utils/wrappers"
)

var (
<<<<<<< HEAD
	errMissingField       = errors.New("message missing field")
	errBadOp              = errors.New("input field has invalid operation")
	_               Codec = &codec{}
=======
	errMissingField = errors.New("message missing field")
	errBadOp        = errors.New("input field has invalid operation")

	_ Codec = &codec{}
>>>>>>> b6f76c0a
)

type Codec interface {
	Pack(
		op Op,
		fieldValues map[Field]interface{},
		compress bool,
	) (Message, error)

	Parse(bytes []byte) (Message, error)
}

// codec defines the serialization and deserialization of network messages.
// It's safe for multiple goroutines to call Pack and Parse concurrently.
type codec struct {
	// [getBytes] may return nil.
	// [getBytes] must be safe for concurrent access by multiple goroutines.
	getBytes func() []byte

	compressTimeMetrics   map[Op]metric.Averager
	decompressTimeMetrics map[Op]metric.Averager
	compressor            compression.Compressor
}

func NewCodec(namespace string, metrics prometheus.Registerer, maxMessageSize int64) (Codec, error) {
	return NewCodecWithAllocator(
		namespace,
		metrics,
		func() []byte { return nil },
		maxMessageSize,
	)
}

func NewCodecWithAllocator(namespace string, metrics prometheus.Registerer, getBytes func() []byte, maxMessageSize int64) (Codec, error) {
	c := &codec{
		getBytes:              getBytes,
		compressTimeMetrics:   make(map[Op]metric.Averager, len(ops)),
		decompressTimeMetrics: make(map[Op]metric.Averager, len(ops)),
		compressor:            compression.NewGzipCompressor(maxMessageSize),
	}

	errs := wrappers.Errs{}
	for _, op := range ops {
		if !op.Compressable() {
			continue
		}

		c.compressTimeMetrics[op] = metric.NewAveragerWithErrs(
			namespace,
			fmt.Sprintf("%s_compress_time", op),
			fmt.Sprintf("time (in ns) to compress %s messages", op),
			metrics,
			&errs,
		)
		c.decompressTimeMetrics[op] = metric.NewAveragerWithErrs(
			namespace,
			fmt.Sprintf("%s_decompress_time", op),
			fmt.Sprintf("time (in ns) to decompress %s messages", op),
			metrics,
			&errs,
		)
	}
	return c, errs.Err
}

// Pack attempts to pack a map of fields into a message.
// The first byte of the message is the opcode of the message.
// Uses [buffer] to hold the message's byte repr.
// [buffer]'s contents may be overwritten by this method.
// [buffer] may be nil.
<<<<<<< HEAD
// If [compress]  compress the payload.
=======
// If [compress], compress the payload.
>>>>>>> b6f76c0a
func (c *codec) Pack(
	op Op,
	fieldValues map[Field]interface{},
	compress bool,
) (Message, error) {
	msgFields, ok := messages[op]
	if !ok {
		return nil, errBadOp
	}

	buffer := c.getBytes()
	p := wrappers.Packer{
		MaxSize: math.MaxInt32,
		Bytes:   buffer[:0],
	}
	// Pack the op code (message type)
	p.PackByte(byte(op))

	// Optionally, pack whether the payload is compressed
	if op.Compressable() {
		p.PackBool(compress)
	}

	// Pack the uncompressed payload
	for _, field := range msgFields {
		data, ok := fieldValues[field]
		if !ok {
			return nil, errMissingField
		}
		field.Packer()(&p, data)
	}
	if p.Err != nil {
		return nil, p.Err
	}
	msg := &message{
		op:     op,
		fields: fieldValues,
		bytes:  p.Bytes,
	}
	if !compress {
		return msg, nil
	}

	// If [compress], compress the payload (not the op code, not isCompressed).
	// The slice below is guaranteed to be in-bounds because [p.Err] == nil
	// implies that len(msg.bytes) >= 2
	payloadBytes := msg.bytes[wrappers.BoolLen+wrappers.ByteLen:]
	startTime := time.Now()
	compressedPayloadBytes, err := c.compressor.Compress(payloadBytes)
	if err != nil {
		return nil, fmt.Errorf("couldn't compress payload of %s message: %s", op, err)
	}
	c.compressTimeMetrics[op].Observe(float64(time.Since(startTime)))
	msg.bytesSavedCompression = len(payloadBytes) - len(compressedPayloadBytes) // may be negative
	// Remove the uncompressed payload (keep just the message type and isCompressed)
	msg.bytes = msg.bytes[:wrappers.BoolLen+wrappers.ByteLen]
	// Attach the compressed payload
	msg.bytes = append(msg.bytes, compressedPayloadBytes...)
	return msg, nil
}

// Parse attempts to convert bytes into a message.
// The first byte of the message is the opcode of the message.
func (c *codec) Parse(bytes []byte) (Message, error) {
	p := wrappers.Packer{Bytes: bytes}

	// Unpack the op code (message type)
	op := Op(p.UnpackByte())

	msgFields, ok := messages[op]
	if !ok { // Unknown message type
		return nil, errBadOp
	}

	// See if messages of this type may be compressed
	compressed := false
	if op.Compressable() {
		compressed = p.UnpackBool()
	}
	if p.Err != nil {
		return nil, p.Err
	}

	bytesSaved := 0

	// If the payload is compressed, decompress it
	if compressed {
		// The slice below is guaranteed to be in-bounds because [p.Err] == nil
		compressedPayloadBytes := p.Bytes[wrappers.ByteLen+wrappers.BoolLen:]
		startTime := time.Now()
		payloadBytes, err := c.compressor.Decompress(compressedPayloadBytes)
		if err != nil {
			return nil, fmt.Errorf("couldn't decompress payload of %s message: %s", op, err)
		}
		c.decompressTimeMetrics[op].Observe(float64(time.Since(startTime)))
		// Replace the compressed payload with the decompressed payload.
		// Remove the compressed payload and isCompressed; keep just the message type
		p.Bytes = p.Bytes[:wrappers.ByteLen]
		// Rewind offset by 1 because we removed the bool flag
		// since the data now is uncompressed
		p.Offset -= wrappers.BoolLen
		// Attach the decompressed payload.
		p.Bytes = append(p.Bytes, payloadBytes...)
		bytesSaved = len(payloadBytes) - len(compressedPayloadBytes)
	}

	// Parse each field of the payload
	fieldValues := make(map[Field]interface{}, len(msgFields))
	for _, field := range msgFields {
		fieldValues[field] = field.Unpacker()(&p)
	}

	if p.Offset != len(p.Bytes) {
		return nil, fmt.Errorf("expected length %d but got %d", len(p.Bytes), p.Offset)
	}

	return &message{
		op:                    op,
		fields:                fieldValues,
		bytes:                 p.Bytes,
		bytesSavedCompression: bytesSaved,
	}, p.Err
}<|MERGE_RESOLUTION|>--- conflicted
+++ resolved
@@ -17,16 +17,10 @@
 )
 
 var (
-<<<<<<< HEAD
-	errMissingField       = errors.New("message missing field")
-	errBadOp              = errors.New("input field has invalid operation")
-	_               Codec = &codec{}
-=======
 	errMissingField = errors.New("message missing field")
 	errBadOp        = errors.New("input field has invalid operation")
 
 	_ Codec = &codec{}
->>>>>>> b6f76c0a
 )
 
 type Codec interface {
@@ -97,11 +91,7 @@
 // Uses [buffer] to hold the message's byte repr.
 // [buffer]'s contents may be overwritten by this method.
 // [buffer] may be nil.
-<<<<<<< HEAD
-// If [compress]  compress the payload.
-=======
 // If [compress], compress the payload.
->>>>>>> b6f76c0a
 func (c *codec) Pack(
 	op Op,
 	fieldValues map[Field]interface{},
