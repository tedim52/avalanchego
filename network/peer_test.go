package network

import (
	"context"
	"crypto"
	"net"
	"testing"
	"time"

	"github.com/ava-labs/avalanchego/ids"
	"github.com/ava-labs/avalanchego/snow/networking/benchlist"
	"github.com/ava-labs/avalanchego/snow/validators"
	"github.com/ava-labs/avalanchego/utils"
	"github.com/ava-labs/avalanchego/utils/hashing"
	"github.com/ava-labs/avalanchego/utils/logging"
	"github.com/ava-labs/avalanchego/version"
	"github.com/prometheus/client_golang/prometheus"
	"github.com/stretchr/testify/assert"
)

type TestMsg struct {
	op    Op
	bytes []byte
}

func newTestMsg(op Op, bits []byte) *TestMsg {
	return &TestMsg{op: op, bytes: bits}
}

func (m *TestMsg) Op() Op {
	return m.op
}

func (*TestMsg) Get(Field) interface{} {
	return nil
}

func (m *TestMsg) Bytes() []byte {
	return m.bytes
}

func TestPeer_Close(t *testing.T) {
	log := logging.NoLog{}
	ip := utils.NewDynamicIPDesc(
		net.IPv6loopback,
		0,
	)
	id := ids.ShortID(hashing.ComputeHash160Array([]byte(ip.IP().String())))
	networkID := uint32(0)
	appVersion := version.NewDefaultApplication("app", 0, 1, 0)
	versionParser := version.NewDefaultApplicationParser()

	listener := &testListener{
		addr: &net.TCPAddr{
			IP:   net.IPv6loopback,
			Port: 0,
		},
		inbound: make(chan net.Conn, 1<<10),
		closed:  make(chan struct{}),
	}
	caller := &testDialer{
		addr: &net.TCPAddr{
			IP:   net.IPv6loopback,
			Port: 0,
		},
		outbounds: make(map[string]*testListener),
	}
	serverUpgrader0 := NewTLSServerUpgrader(tlsConfig0)
	clientUpgrader0 := NewTLSClientUpgrader(tlsConfig0)

	vdrs := validators.NewSet()
	handler := &testHandler{}

	versionManager := version.NewCompatibility(
		appVersion,
		appVersion,
		time.Now(),
		appVersion,
		appVersion,
		time.Now(),
		appVersion,
	)

	netwrk, err := NewDefaultNetwork(
		prometheus.NewRegistry(),
		log,
		id,
		ip,
		networkID,
		versionManager,
		versionParser,
		listener,
		caller,
		serverUpgrader0,
		clientUpgrader0,
		vdrs,
		vdrs,
		handler,
		time.Duration(0),
		0,
		defaultSendQueueSize,
		HealthConfig{},
		benchlist.NewManager(&benchlist.Config{}),
		defaultAliasTimeout,
		cert0.PrivateKey.(crypto.Signer),
		defaultPeerListSize,
		defaultGossipPeerListTo,
		defaultGossipPeerListFreq,
		false,
		defaultGossipAcceptedFrontierSize,
		defaultGossipOnAcceptSize,
<<<<<<< HEAD
		true,
		defaultMsgThrottler,
=======
		defaultInboundMsgThrottler,
		defaultOutboundMsgThrottler,
>>>>>>> 9605954d
	)
	assert.NoError(t, err)
	assert.NotNil(t, netwrk)

	ip1 := utils.NewDynamicIPDesc(
		net.IPv6loopback,
		1,
	)
	caller.outbounds[ip1.IP().String()] = listener
	conn, err := caller.Dial(context.Background(), ip1.IP())
	assert.NoError(t, err)

	basenetwork := netwrk.(*network)

	newmsgbytes := []byte("hello")

	// fake a peer, and write a message
	peer := newPeer(basenetwork, conn, ip1.IP())
	peer.sendQueue = [][]byte{}
	testMsg := newTestMsg(GetVersion, newmsgbytes)
	peer.Send(testMsg, true)

	go func() {
		err := netwrk.Close()
		assert.NoError(t, err)
	}()

	peer.Close()
}<|MERGE_RESOLUTION|>--- conflicted
+++ resolved
@@ -109,13 +109,9 @@
 		false,
 		defaultGossipAcceptedFrontierSize,
 		defaultGossipOnAcceptSize,
-<<<<<<< HEAD
 		true,
-		defaultMsgThrottler,
-=======
 		defaultInboundMsgThrottler,
 		defaultOutboundMsgThrottler,
->>>>>>> 9605954d
 	)
 	assert.NoError(t, err)
 	assert.NotNil(t, netwrk)
