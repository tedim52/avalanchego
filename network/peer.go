// (c) 2019-2020, Ava Labs, Inc. All rights reserved.
// See the file LICENSE for licensing terms.

package network

import (
	"bufio"
	"crypto/x509"
	"encoding/binary"
	"math"
	"net"
	"sync"
	"sync/atomic"
	"time"

	"github.com/ava-labs/avalanchego/ids"
	"github.com/ava-labs/avalanchego/utils"
	"github.com/ava-labs/avalanchego/utils/constants"
	"github.com/ava-labs/avalanchego/utils/formatting"
	"github.com/ava-labs/avalanchego/utils/hashing"
	"github.com/ava-labs/avalanchego/utils/timer"
	"github.com/ava-labs/avalanchego/utils/wrappers"
)

// The signature of a peer's certificate on the byte representation
// of the peer's IP and time, and the time, in Unix seconds.
type signedPeerIP struct {
	ip        utils.IPDesc
	time      uint64
	signature []byte
}

// alias is a secondary IP address where a peer
// was reached
type alias struct {
	// ip where peer was reached
	ip utils.IPDesc

	// expiry is network time when the ip should be released
	expiry time.Time
}

type peer struct {
	net *network // network this peer is part of

	// True if this peer has sent us a valid Version message and
	// is running a compatible version.
	// Only modified on the connection's reader routine.
	gotVersion utils.AtomicBool

	// True if this peer has sent us a valid PeerList message.
	// Only modified on the connection's reader routine.
	gotPeerList utils.AtomicBool

	// only send the version to this peer on handling a getVersion message if
	// a version hasn't already been sent.
	versionSent utils.AtomicBool

	// only send the peerlist to this peer on handling a getPeerlist message if
	// a peerlist hasn't already been sent.
	peerListSent utils.AtomicBool

	// True if the peer:
	// * Has sent us a Version message
	// * Has sent us a PeerList message
	// * Is a compatible version
	// Only modified on the connection's reader routine.
	finishedHandshake utils.AtomicBool

	// only close the peer once
	once sync.Once

	// if the close function has been called.
	closed utils.AtomicBool

	// number of bytes currently in the send queue.
	pendingBytes int64

	// lock to ensure that closing of the sender queue is handled safely
	senderLock sync.Mutex

	// queue of messages this connection is attempting to send the peer. Is
	// closed when the connection is closed.
	sender chan []byte

	// ip may or may not be set when the peer is first started. is only modified
	// on the connection's reader routine.
	ip utils.IPDesc

	// ipLock must be held when accessing [ip].
	ipLock sync.RWMutex

	// aliases is a list of IPs other than [ip] that we have connected to
	// this peer at.
	aliases []alias

	// aliasTimer triggers the release of expired records from [aliases].
	aliasTimer *timer.Timer

	// aliasLock must be held when accessing [aliases] or [aliasTimer].
	aliasLock sync.Mutex

	// node ID of this peer.
	nodeID ids.ShortID

	// the connection object that is used to read/write messages from
	conn net.Conn

	// Version that this peer reported during the handshake.
	// Set when we process the Version message from this peer.
	versionStruct, versionStr utils.AtomicInterface

	// Unix time of the last message sent and received respectively
	// Must only be accessed atomically
	lastSent, lastReceived int64

	tickerCloser chan struct{}

	// ticker processes
	tickerOnce sync.Once

	// [cert] is this peer's certificate (specifically the leaf of the certificate chain they provided)
	cert *x509.Certificate

	// sigAndTime contains a struct of type sigAndTime.
	// The signature is [cert]'s signature on the peer's IP, concatenated with
	// the peer's local time when it sent a Version.
	// The time in [sigAndTime] is the one mentioned above.
	sigAndTime utils.AtomicInterface

	// Used in [handleAcceptedFrontier], [handleAccepted],
	// [handleGetAccepted], [handleChits].
	// We use this one ids.Set rather than allocating one per method call.
	// Should be cleared before use.
	// Should only be used in peer's reader goroutine.
	idSet ids.Set
}

// newPeer returns a properly initialized *peer.
func newPeer(net *network, conn net.Conn, ip utils.IPDesc) *peer {
	p := &peer{
		net:          net,
		conn:         conn,
		ip:           ip,
		tickerCloser: make(chan struct{}),
	}
	p.aliasTimer = timer.NewTimer(p.releaseExpiredAliases)

	return p
}

// assume the [stateLock] is held
func (p *peer) Start() {
	go p.ReadMessages()
	go p.WriteMessages()
}

func (p *peer) StartTicker() {
	go p.requestFinishHandshake()
	go p.sendPings()
	go p.monitorAliases()
}

func (p *peer) sendPings() {
	sendPingsTicker := time.NewTicker(p.net.pingFrequency)
	defer sendPingsTicker.Stop()

	for {
		select {
		case <-sendPingsTicker.C:
			closed := p.closed.GetValue()

			if closed {
				return
			}

			p.sendPing()
		case <-p.tickerCloser:
			return
		}
	}
}

// request missing handshake messages from the peer
func (p *peer) requestFinishHandshake() {
	finishHandshakeTicker := time.NewTicker(p.net.getVersionTimeout)
	defer finishHandshakeTicker.Stop()

	for {
		select {
		case <-finishHandshakeTicker.C:
			if p.finishedHandshake.GetValue() {
				return
			}
			if p.closed.GetValue() {
				return
			}
			if !p.gotVersion.GetValue() {
				p.sendGetVersion()
			}
			if !p.gotPeerList.GetValue() {
				p.sendGetPeerList()
			}
		case <-p.tickerCloser:
			return
		}
	}
}

// monitorAliases periodically attempts
// to release timed out alias IPs of the
// peer.
//
// monitorAliases will acquire [stateLock]
// when an alias is released.
func (p *peer) monitorAliases() {
	go func() {
		<-p.tickerCloser
		p.aliasTimer.Stop()
	}()

	p.aliasTimer.Dispatch()
}

// attempt to read messages from the peer
func (p *peer) ReadMessages() {
	defer p.Close()

	if err := p.conn.SetReadDeadline(p.net.clock.Time().Add(p.net.pingPongTimeout)); err != nil {
		p.net.log.Verbo("error on setting the connection read timeout %s", err)
		return
	}

	var (
		msgLen        uint32
		pendingBuffer wrappers.Packer
	)
	readBuffer := make([]byte, p.net.readBufferSize)
	reader := bufio.NewReader(p.conn)
	// Continuously read and handle messages from this peer. When we exit this
	// loop, this connection is closed.
	for {
<<<<<<< HEAD
		// Read the length of the next message from the peer
		// and wait until the throttler says to proceed
		for {
			// See if we can parse the message length
			msgLen, err := pendingBuffer.PeekInt()
			doneReadingMsgLen := err == nil
			if doneReadingMsgLen {
				if int64(msgLen) > p.net.maxMessageSize {
					p.net.log.Verbo("%s%s at %s gave too large message length %d", constants.NodeIDPrefix, p.id, p.getIP(), msgLen)
					return
				}
				// Done reading the message length.
				// Wait until the throttler says we can proceed to read the message.
				// Note that when we are done handling this message, or give up
				// trying to read it, we must call [p.net.msgThrottler.Release]
				// to give back the bytes used by this message.
				p.net.msgThrottler.Acquire(uint64(msgLen), p.id)
				break
			}
			if len(pendingBuffer.Bytes) >= wrappers.IntLen {
				// We should be able to parse the message length by now but we can't
				p.net.log.Verbo("can't parse msg length from %s%s at %s: %s", constants.NodeIDPrefix, p.id, p.getIP(), err)
=======
		read, err := reader.Read(readBuffer)
		if err != nil {
			p.net.log.Verbo("error on connection read to %s %s %s", p.nodeID, p.getIP(), err)
			return
		}

		pendingBuffer.Bytes = append(pendingBuffer.Bytes, readBuffer[:read]...)

		msgBytes := pendingBuffer.UnpackBytes()
		if pendingBuffer.Errored() {
			// if reading the bytes errored, then we haven't read the full
			// message yet
			pendingBuffer.Offset = 0
			pendingBuffer.Err = nil

			if int64(len(pendingBuffer.Bytes)) > p.net.maxMessageSize+wrappers.IntLen {
				// we have read more bytes than the max message size allows for,
				// so we should terminate this connection

				p.net.log.Verbo("error reading too many bytes on %s %s", p.nodeID, err)
>>>>>>> cdd7ae38
				return
			}

			// Read more of the message length.
			numBytesRead, err := reader.Read(readBuffer)
			if err != nil {
				p.net.log.Verbo("error reading from %s%s at %s: %s", constants.NodeIDPrefix, p.id, p.getIP(), err)
				return
			}
			pendingBuffer.Bytes = append(pendingBuffer.Bytes, readBuffer[:numBytesRead]...)
		}

<<<<<<< HEAD
		// Read the message body
		for {
			// See if we're done reading the message
			msgBytes := pendingBuffer.UnpackBytes()
			doneReadingMsg := !pendingBuffer.Errored()
			if !doneReadingMsg {
				// Reset the offset and error
				pendingBuffer.Offset = 0
				pendingBuffer.Err = nil

				// Get more of the message
				read, err := reader.Read(readBuffer)
				if err != nil {
					p.net.log.Verbo("error reading from %s%s at %s: %s", constants.NodeIDPrefix, p.id, p.getIP(), err)
					p.net.msgThrottler.Release(uint64(msgLen), p.id)
					return
				}
				pendingBuffer.Bytes = append(pendingBuffer.Bytes, readBuffer[:read]...)
				continue
			}

			// We read the full message body.
			// Set [pendingBuffer.Bytes] to the rest of the bytes that were read.
			pendingBuffer.Bytes = pendingBuffer.Bytes[pendingBuffer.Offset:]
			// Reset the offset to the start of the next message
			pendingBuffer.Offset = 0

			p.net.log.Verbo("parsing new message from %s%s at %s:\n%s",
				constants.NodeIDPrefix, p.id, p.getIP(),
=======
		// we read the full message bytes

		// set the pending bytes to any extra bytes that were read
		pendingBuffer.Bytes = pendingBuffer.Bytes[pendingBuffer.Offset:]
		// set the offset back to the start of the next message
		pendingBuffer.Offset = 0

		if int64(len(msgBytes)) > p.net.maxMessageSize {
			// if this message is longer than the max message length, then we
			// should terminate this connection

			p.net.log.Verbo("error reading too many bytes on %s %s", p.nodeID, err)
			return
		}

		p.net.log.Verbo("parsing new message from %s:\n%s",
			p.nodeID,
			formatting.DumpBytes{Bytes: msgBytes})

		msg, err := p.net.b.Parse(msgBytes)
		if err != nil {
			p.net.log.Verbo("failed to parse new message from %s:\n%s\n%s",
				p.nodeID,
>>>>>>> cdd7ae38
				formatting.DumpBytes{Bytes: msgBytes},
			)

			// Parse the message
			msg, err := p.net.b.Parse(msgBytes)
			if err != nil {
				p.net.log.Verbo("failed to parse new message from %s%s at %s:\n%s\n%s",
					constants.NodeIDPrefix, p.id, p.getIP(),
					formatting.DumpBytes{Bytes: msgBytes},
					err,
				)
				// Couldn't parse the message. Read the next one.
				p.net.msgThrottler.Release(uint64(msgLen), p.id)
				break
			}

			// Handle the message. Note that when we are done handling
			// this message, we must call [p.net.msgThrottler.Release]
			// to give back the bytes used by this message.
			p.handle(msg)
			break
		}
	}
}

// attempt to write messages to the peer
func (p *peer) WriteMessages() {
	defer p.Close()

	p.sendVersion()

	writer := bufio.NewWriter(p.conn)
	for msg := range p.sender {
		p.net.log.Verbo("sending new message to %s:\n%s",
			p.nodeID,
			formatting.DumpBytes{Bytes: msg})

		msgb := [wrappers.IntLen]byte{}
		binary.BigEndian.PutUint32(msgb[:], uint32(len(msg)))
		for _, byteSlice := range [][]byte{msgb[:], msg} {
			for len(byteSlice) > 0 {
				if err := p.conn.SetWriteDeadline(time.Now().Add(p.net.pingPongTimeout)); err != nil {
					p.net.log.Verbo("error setting write deadline to %s at %s due to: %s", p.nodeID, p.getIP(), err)
					return
				}
				written, err := writer.Write(byteSlice)
				if err != nil {
					p.net.log.Verbo("error writing to %s at %s due to: %s", p.nodeID, p.getIP(), err)
					return
				}

				p.tickerOnce.Do(p.StartTicker)
				byteSlice = byteSlice[written:]
			}
		}
		// Make sure the peer got the entire message
		if err := writer.Flush(); err != nil {
			p.net.log.Verbo("couldn't flush writer to %s: %s", p.nodeID, p.getIP(), err)
			return
		}

		p.senderLock.Lock()
		atomic.AddInt64(&p.net.pendingBytes, -int64(len(msg)))
		p.pendingBytes -= int64(len(msg))
		p.senderLock.Unlock()

		now := p.net.clock.Time().Unix()
		atomic.StoreInt64(&p.lastSent, now)
		atomic.StoreInt64(&p.net.lastMsgSentTime, now)

		p.net.byteSlicePool.Put(msg)
	}
}

// send assumes that the [stateLock] is not held.
// If [canModifyMsg], [msg] may be modified by this method.
// If ![canModifyMsg], [msg] will not be modified by this method.
// [canModifyMsg] should be false if [msg] is sent in a loop, for example/.
func (p *peer) Send(msg Msg, canModifyMsg bool) bool {
	p.senderLock.Lock()
	defer p.senderLock.Unlock()

	// If the peer was closed then the sender channel was closed and we are
	// unable to send this message without panicking. So drop the message.
	if p.closed.GetValue() {
		p.net.log.Debug("dropping message to %s due to a closed connection", p.nodeID)
		return false
	}

	// is it possible to send?
	if dropMsg := p.dropMessagePeer(); dropMsg {
		p.net.log.Debug("dropping message to %s due to a send queue with too many bytes", p.nodeID)
		return false
	}

	msgBytes := msg.Bytes()
	msgBytesLen := int64(len(msgBytes))

	// lets assume send will be successful, we add to the network pending bytes.
	newPendingBytes := atomic.AddInt64(&p.net.pendingBytes, msgBytesLen)
	newConnPendingBytes := p.pendingBytes + msgBytesLen

	if dropMsg := p.dropMessage(newConnPendingBytes, newPendingBytes); dropMsg {
		// we never sent the message, remove from pending totals
		atomic.AddInt64(&p.net.pendingBytes, -msgBytesLen)
		p.net.log.Debug("dropping message to %s due to a send queue with too many bytes", p.nodeID)
		return false
	}

	// If the flag says to not modify [msgBytes], copy it so that the copy,
	// not [msgBytes], will be put back into the pool after it's written.
	toSend := msgBytes
	if !canModifyMsg {
		toSend = make([]byte, msgBytesLen)
		copy(toSend, msgBytes)
	}

	select {
	case p.sender <- toSend:
		p.pendingBytes = newConnPendingBytes
		return true
	default:
		// we never sent the message, remove from pending totals
		atomic.AddInt64(&p.net.pendingBytes, -msgBytesLen)
		p.net.log.Debug("dropping message to %s due to a full send queue", p.nodeID)
		p.net.byteSlicePool.Put(toSend)
		return false
	}
}

// assumes the [stateLock] is not held
func (p *peer) handle(msg Msg) {
	now := p.net.clock.Time()
	atomic.StoreInt64(&p.lastReceived, now.Unix())
	atomic.StoreInt64(&p.net.lastMsgReceivedTime, now.Unix())

	if err := p.conn.SetReadDeadline(now.Add(p.net.pingPongTimeout)); err != nil {
		p.net.log.Verbo("error on setting the connection read timeout %s, closing the connection", err)
		p.Close()
		return
	}

	op := msg.Op()
	msgMetrics := p.net.message(op)
	if msgMetrics == nil {
		p.net.log.Debug("dropping an unknown message from %s with op %s", p.nodeID, op)
		return
	}
	msgMetrics.numReceived.Inc()
	msgLen := uint64(len(msg.Bytes()))
	msgMetrics.receivedBytes.Add(float64(msgLen))

	switch op {
	case Version:
		p.handleVersion(msg)
		p.net.msgThrottler.Release(msgLen, p.id)
		return
	case GetVersion:
		p.handleGetVersion(msg)
		p.net.msgThrottler.Release(msgLen, p.id)
		return
	case Ping:
		p.handlePing(msg)
		p.net.msgThrottler.Release(msgLen, p.id)
		return
	case Pong:
		p.handlePong(msg)
		p.net.msgThrottler.Release(msgLen, p.id)
		return
	case GetPeerList:
		p.handleGetPeerList(msg)
		p.net.msgThrottler.Release(msgLen, p.id)
		return
	case PeerList:
		p.handlePeerList(msg)
		p.net.msgThrottler.Release(msgLen, p.id)
		return
	}
	if !p.finishedHandshake.GetValue() {
		p.net.log.Debug("dropping message from %s%s because handshake isn't finished", constants.NodeIDPrefix, p.nodeID)

		// attempt to finish the handshake
		if !p.gotVersion.GetValue() {
			p.sendGetVersion()
		}
		if !p.gotPeerList.GetValue() {
			p.sendGetPeerList()
		}
		p.net.msgThrottler.Release(msgLen, p.id)
		return
	}

<<<<<<< HEAD
	peerVersion := p.versionStruct.GetValue().(version.Application)
	if p.net.versionCompatibility.Compatible(peerVersion) != nil {
		p.net.log.Verbo("dropping message from un-upgraded validator %s", p.id)

		if p.compatible.GetValue() {
			p.net.stateLock.Lock()
			defer p.net.stateLock.Unlock()

			if p.compatible.GetValue() {
				p.net.router.Disconnected(p.id)
				p.compatible.SetValue(false)
			}
		}
		p.net.msgThrottler.Release(msgLen, p.id)
		return
	}

=======
>>>>>>> cdd7ae38
	switch op {
	case GetAcceptedFrontier:
		p.handleGetAcceptedFrontier(msg)
	case AcceptedFrontier:
		p.handleAcceptedFrontier(msg)
	case GetAccepted:
		p.handleGetAccepted(msg)
	case Accepted:
		p.handleAccepted(msg)
	case Get:
		p.handleGet(msg)
	case GetAncestors:
		p.handleGetAncestors(msg)
	case Put:
		p.handlePut(msg)
	case MultiPut:
		p.handleMultiPut(msg)
	case PushQuery:
		p.handlePushQuery(msg)
	case PullQuery:
		p.handlePullQuery(msg)
	case Chits:
		p.handleChits(msg)
	default:
		p.net.log.Debug("dropping an unknown message from %s with op %s", p.nodeID, op)
	}
}

// Assumes the peer's mutex is held
func (p *peer) dropMessagePeer() bool {
	return p.pendingBytes > p.net.maxMessageSize
}

// Assumes the peer's mutex is held
func (p *peer) dropMessage(connPendingLen, networkPendingLen int64) bool {
	return networkPendingLen > p.net.networkPendingSendBytesToRateLimit && // Check to see if we should be enforcing any rate limiting
		p.dropMessagePeer() && // this connection should have a minimum allowed bandwidth
		(networkPendingLen > p.net.maxNetworkPendingSendBytes || // Check to see if this message would put too much memory into the network
			connPendingLen > p.net.maxNetworkPendingSendBytes/20) // Check to see if this connection is using too much memory
}

// assumes the [stateLock] is not held
func (p *peer) Close() { p.once.Do(p.close) }

// assumes only [peer.Close] calls this.
// By the time this message returns, [p] has been removed from [p.net.peers]
func (p *peer) close() {
	// If the connection is closing, we can immediately cancel the ticker
	// goroutines.
	close(p.tickerCloser)

	p.closed.SetValue(true)

	if err := p.conn.Close(); err != nil {
		p.net.log.Debug("closing peer %s resulted in an error: %s", p.nodeID, err)
	}

	p.senderLock.Lock()
	// The locks guarantee here that the sender routine will read that the peer
	// has been closed and will therefore not attempt to write on this channel.
	close(p.sender)
	atomic.AddInt64(&p.net.pendingBytes, -p.pendingBytes)
	p.senderLock.Unlock()
	p.net.disconnected(p)
}

// assumes the [stateLock] is not held
func (p *peer) sendGetVersion() {
	msg, err := p.net.b.GetVersion()
	p.net.log.AssertNoError(err)
	lenMsg := len(msg.Bytes())
	sent := p.Send(msg, true)
	if sent {
		p.net.metrics.getVersion.numSent.Inc()
		p.net.metrics.getVersion.sentBytes.Add(float64(lenMsg))
		p.net.sendFailRateCalculator.Observe(0, p.net.clock.Time())
	} else {
		p.net.metrics.getVersion.numFailed.Inc()
		p.net.sendFailRateCalculator.Observe(1, p.net.clock.Time())
	}
}

// assumes the [stateLock] is not held
func (p *peer) sendVersion() {
	p.net.stateLock.RLock()
	myIP := p.net.ip.IP()
	myVersionTime, myVersionSig, err := p.net.getVersion(myIP)
	if err != nil {
		p.net.stateLock.RUnlock()
		return
	}
	msg, err := p.net.b.Version(
		p.net.networkID,
		p.net.nodeID,
		p.net.clock.Unix(),
		myIP,
		p.net.versionCompatibility.Version().String(),
		myVersionTime,
		myVersionSig,
	)
	p.net.stateLock.RUnlock()
	p.net.log.AssertNoError(err)

	lenMsg := len(msg.Bytes())
	sent := p.Send(msg, true)
	if sent {
		p.net.metrics.version.numSent.Inc()
		p.net.metrics.version.sentBytes.Add(float64(lenMsg))
		p.net.sendFailRateCalculator.Observe(0, p.net.clock.Time())
		p.versionSent.SetValue(true)
	} else {
		p.net.metrics.version.numFailed.Inc()
		p.net.sendFailRateCalculator.Observe(1, p.net.clock.Time())
	}
}

// assumes the [stateLock] is not held
func (p *peer) sendGetPeerList() {
	msg, err := p.net.b.GetPeerList()
	p.net.log.AssertNoError(err)
	lenMsg := len(msg.Bytes())
	sent := p.Send(msg, true)
	if sent {
		p.net.getPeerlist.numSent.Inc()
		p.net.getPeerlist.sentBytes.Add(float64(lenMsg))
		p.net.sendFailRateCalculator.Observe(0, p.net.clock.Time())
	} else {
		p.net.getPeerlist.numFailed.Inc()
		p.net.sendFailRateCalculator.Observe(1, p.net.clock.Time())
	}
}

// assumes the stateLock is not held
func (p *peer) sendPeerList() {
	peers, err := p.net.validatorIPs()
	if err != nil {
		return
	}

	msg, err := p.net.b.PeerList(peers)
	if err != nil {
		p.net.log.Warn("failed to send PeerList message due to %s", err)
		return
	}

	lenMsg := len(msg.Bytes())
	sent := p.Send(msg, true)
	if sent {
		p.net.peerList.numSent.Inc()
		p.net.peerList.sentBytes.Add(float64(lenMsg))
		p.net.sendFailRateCalculator.Observe(0, p.net.clock.Time())
		p.peerListSent.SetValue(true)
	} else {
		p.net.peerList.numFailed.Inc()
		p.net.sendFailRateCalculator.Observe(1, p.net.clock.Time())
	}
}

// assumes the [stateLock] is not held
func (p *peer) sendPing() {
	msg, err := p.net.b.Ping()
	p.net.log.AssertNoError(err)
	lenMsg := len(msg.Bytes())
	sent := p.Send(msg, true)
	if sent {
		p.net.ping.numSent.Inc()
		p.net.ping.sentBytes.Add(float64(lenMsg))
		p.net.sendFailRateCalculator.Observe(0, p.net.clock.Time())
	} else {
		p.net.ping.numFailed.Inc()
		p.net.sendFailRateCalculator.Observe(1, p.net.clock.Time())
	}
}

// assumes the [stateLock] is not held
func (p *peer) sendPong() {
	msg, err := p.net.b.Pong()
	p.net.log.AssertNoError(err)
	lenMsg := len(msg.Bytes())
	sent := p.Send(msg, true)
	if sent {
		p.net.pong.numSent.Inc()
		p.net.pong.sentBytes.Add(float64(lenMsg))
		p.net.sendFailRateCalculator.Observe(0, p.net.clock.Time())
	} else {
		p.net.pong.numFailed.Inc()
		p.net.sendFailRateCalculator.Observe(1, p.net.clock.Time())
	}
}

// assumes the [stateLock] is not held
func (p *peer) handleGetVersion(_ Msg) {
	if !p.versionSent.GetValue() {
		p.sendVersion()
	}
}

// assumes the [stateLock] is not held
func (p *peer) handleVersion(msg Msg) {
	switch {
	case p.gotVersion.GetValue():
		p.net.log.Verbo("dropping duplicated version message from %s", p.nodeID)
		return
	case msg.Get(NodeID).(uint32) == p.net.nodeID:
		p.net.log.Debug("peer's node ID is our node ID")
		p.discardMyIP()
		return
	case msg.Get(NetworkID).(uint32) != p.net.networkID:
		p.net.log.Debug("peer's network ID (%d) doesn't match our's (%d)", msg.Get(NetworkID).(uint32), p.net.networkID)
		p.discardIP()
		return
	case p.closed.GetValue():
		return
	}

	myTime := float64(p.net.clock.Unix())
	peerTime := float64(msg.Get(MyTime).(uint64))
	if math.Abs(peerTime-myTime) > p.net.maxClockDifference.Seconds() {
		if p.net.beacons.Contains(p.nodeID) {
			p.net.log.Warn("beacon %s reports time (%d) that is too far out of sync with our's (%d)",
				p.nodeID,
				uint64(peerTime),
				uint64(myTime))
		} else {
			p.net.log.Debug("peer %s reports time (%d) that is too far out of sync with our's (%d)",
				p.nodeID,
				uint64(peerTime),
				uint64(myTime))
		}
		p.discardIP()
		return
	}

	peerVersionStr := msg.Get(VersionStr).(string)
	peerVersion, err := p.net.parser.Parse(peerVersionStr)
	if err != nil {
		p.net.log.Debug("peer version could not be parsed: %s", err)
		p.discardIP()
		return
	}

	if p.net.versionCompatibility.Version().Before(peerVersion) {
		if p.net.beacons.Contains(p.nodeID) {
			p.net.log.Info("beacon %s attempting to connect with newer version %s. You may want to update your client",
				p.nodeID,
				peerVersion)
		} else {
			p.net.log.Debug("peer %s attempting to connect with newer version %s. You may want to update your client",
				p.nodeID,
				peerVersion)
		}
	}

	if err := p.net.versionCompatibility.Compatible(peerVersion); err != nil {
		p.net.log.Verbo("peer version (%s) not compatible: %s", peerVersion, err)
		p.discardIP()
		return
	}

	peerIP := msg.Get(IP).(utils.IPDesc)

	versionTime := msg.Get(VersionTime).(uint64)
	p.net.stateLock.RLock()
	latestPeerIP := p.net.latestPeerIP[p.nodeID]
	p.net.stateLock.RUnlock()
	if latestPeerIP.time > versionTime {
		p.discardIP()
		return
	}
	if float64(versionTime)-myTime > p.net.maxClockDifference.Seconds() {
		p.net.log.Debug("peer %s attempting to connect with version timestamp (%d) too far in the future",
			p.nodeID,
			latestPeerIP.time,
		)
		p.discardIP()
		return
	}

	sig := msg.Get(SigBytes).([]byte)
	signed := ipAndTimeBytes(peerIP, versionTime)
	err = p.cert.CheckSignature(p.cert.SignatureAlgorithm, signed, sig)
	if err != nil {
		p.net.log.Debug("signature verification failed for peer at %s: %s", peerIP, err)
		p.discardIP()
		return
	}

	signedPeerIP := signedPeerIP{
		ip:        peerIP,
		time:      versionTime,
		signature: sig,
	}

	p.net.stateLock.Lock()
	p.net.latestPeerIP[p.nodeID] = signedPeerIP
	p.net.stateLock.Unlock()

	p.sigAndTime.SetValue(signedPeerIP)

	if ip := p.getIP(); ip.IsZero() {
		addr := p.conn.RemoteAddr()
		localPeerIP, err := utils.ToIPDesc(addr.String())
		if err == nil {
			// If we have no clue what the peer's IP is, we can't perform any
			// verification
			if peerIP.IP.Equal(localPeerIP.IP) {
				// if the IPs match, add this ip:port pair to be tracked
				p.setIP(peerIP)
			}
		}
	}

	p.sendPeerList()

	p.versionStruct.SetValue(peerVersion)
	p.versionStr.SetValue(peerVersion.String())
	p.gotVersion.SetValue(true)

	p.tryMarkFinishedHandshake()
}

// assumes the [stateLock] is not held
func (p *peer) handleGetPeerList(_ Msg) {
	if p.gotVersion.GetValue() && !p.peerListSent.GetValue() {
		p.sendPeerList()
	}
}

func (p *peer) trackSignedPeer(peer utils.IPCertDesc) {
	p.net.stateLock.Lock()
	defer p.net.stateLock.Unlock()

	switch {
	case peer.IPDesc.Equal(p.net.ip.IP()):
		return
	case peer.IPDesc.IsZero():
		return
	case !p.net.allowPrivateIPs && peer.IPDesc.IsPrivate():
		return
	}

	if float64(peer.Time)-float64(p.net.clock.Unix()) > p.net.maxClockDifference.Seconds() {
		p.net.log.Debug("ignoring gossiped peer with version timestamp (%d) too far in the future", peer.Time)
		return
	}

	nodeID := certToID(peer.Cert)
	if !p.net.vdrs.Contains(nodeID) {
		p.net.log.Verbo(
			"not peering to %s at %s because they are not a validator",
			nodeID.PrefixedString(constants.NodeIDPrefix),
			peer.IPDesc,
		)
		return
	}

	// Am I already peered to them? (safe because [p.net.stateLock] is held)

	if foundPeer, ok := p.net.peers.getByID(nodeID); ok && !foundPeer.closed.GetValue() {
		p.net.log.Verbo(
			"not peering to %s because we are already connected to %s",
			peer.IPDesc,
			nodeID.PrefixedString(constants.NodeIDPrefix),
		)
		return
	}

	if p.net.latestPeerIP[nodeID].time > peer.Time {
		p.net.log.Verbo(
			"not peering to %s at %s: the given timestamp (%d) < latest (%d)",
			nodeID.PrefixedString(constants.NodeIDPrefix),
			peer.IPDesc,
			peer.Time,
			p.net.latestPeerIP[nodeID].time,
		)
		return
	}

	signed := ipAndTimeBytes(peer.IPDesc, peer.Time)
	err := peer.Cert.CheckSignature(peer.Cert.SignatureAlgorithm, signed, peer.Signature)
	if err != nil {
		p.net.log.Debug(
			"signature verification failed for %s at %s: %s",
			nodeID.PrefixedString(constants.NodeIDPrefix),
			peer.IPDesc,
			err,
		)
		return
	}
	p.net.latestPeerIP[nodeID] = signedPeerIP{
		ip:   peer.IPDesc,
		time: peer.Time,
	}

	// TODO: only try to connect once
	p.net.track(peer.IPDesc, nodeID)
}

// assumes the [stateLock] is not held
func (p *peer) handlePeerList(msg Msg) {
	p.gotPeerList.SetValue(true)
	p.tryMarkFinishedHandshake()

	if p.net.isFetchOnly {
		// If the node is in fetch only mode, drop all incoming peers
		return
	}

	ips := msg.Get(SignedPeers).([]utils.IPCertDesc)
	for _, ip := range ips {
		p.trackSignedPeer(ip)
	}
}

// assumes the [stateLock] is not held
func (p *peer) handlePing(_ Msg) {
	p.sendPong()
}

// assumes the [stateLock] is not held
func (p *peer) handlePong(_ Msg) {}

// assumes the [stateLock] is not held
func (p *peer) handleGetAcceptedFrontier(msg Msg) {
	chainID, err := ids.ToID(msg.Get(ChainID).([]byte))
	p.net.log.AssertNoError(err)
	requestID := msg.Get(RequestID).(uint32)
	deadline := p.net.clock.Time().Add(time.Duration(msg.Get(Deadline).(uint64)))

<<<<<<< HEAD
	msgLen := uint64(len(msg.Bytes()))
	p.net.router.GetAcceptedFrontier(
		p.id,
		chainID,
		requestID,
		deadline,
		func() { p.net.msgThrottler.Release(msgLen, p.id) },
	)
=======
	p.net.router.GetAcceptedFrontier(p.nodeID, chainID, requestID, deadline)
>>>>>>> cdd7ae38
}

// assumes the [stateLock] is not held
func (p *peer) handleAcceptedFrontier(msg Msg) {
	chainID, err := ids.ToID(msg.Get(ChainID).([]byte))
	p.net.log.AssertNoError(err)
	requestID := msg.Get(RequestID).(uint32)

	containerIDsBytes := msg.Get(ContainerIDs).([][]byte)
	containerIDs := make([]ids.ID, len(containerIDsBytes))
	p.idSet.Clear()
	for i, containerIDBytes := range containerIDsBytes {
		containerID, err := ids.ToID(containerIDBytes)
		if err != nil {
			p.net.log.Debug("error parsing ContainerID 0x%x: %s", containerIDBytes, err)
			return
		}
		if p.idSet.Contains(containerID) {
			p.net.log.Debug("message contains duplicate of container ID %s", containerID)
			return
		}
		containerIDs[i] = containerID
		p.idSet.Add(containerID)
	}

<<<<<<< HEAD
	msgLen := uint64(len(msg.Bytes()))
	p.net.router.AcceptedFrontier(
		p.id,
		chainID,
		requestID,
		containerIDs,
		func() { p.net.msgThrottler.Release(msgLen, p.id) },
	)
=======
	p.net.router.AcceptedFrontier(p.nodeID, chainID, requestID, containerIDs)
>>>>>>> cdd7ae38
}

// assumes the [stateLock] is not held
func (p *peer) handleGetAccepted(msg Msg) {
	chainID, err := ids.ToID(msg.Get(ChainID).([]byte))
	p.net.log.AssertNoError(err)
	requestID := msg.Get(RequestID).(uint32)
	deadline := p.net.clock.Time().Add(time.Duration(msg.Get(Deadline).(uint64)))

	containerIDsBytes := msg.Get(ContainerIDs).([][]byte)
	containerIDs := make([]ids.ID, len(containerIDsBytes))
	p.idSet.Clear()
	for i, containerIDBytes := range containerIDsBytes {
		containerID, err := ids.ToID(containerIDBytes)
		if err != nil {
			p.net.log.Debug("error parsing ContainerID 0x%x: %s", containerIDBytes, err)
			return
		}
		if p.idSet.Contains(containerID) {
			p.net.log.Debug("message contains duplicate of container ID %s", containerID)
			return
		}
		containerIDs[i] = containerID
		p.idSet.Add(containerID)
	}

<<<<<<< HEAD
	msgLen := uint64(len(msg.Bytes()))
	p.net.router.GetAccepted(
		p.id,
		chainID,
		requestID,
		deadline,
		containerIDs,
		func() { p.net.msgThrottler.Release(msgLen, p.id) },
	)
=======
	p.net.router.GetAccepted(p.nodeID, chainID, requestID, deadline, containerIDs)
>>>>>>> cdd7ae38
}

// assumes the [stateLock] is not held
func (p *peer) handleAccepted(msg Msg) {
	chainID, err := ids.ToID(msg.Get(ChainID).([]byte))
	p.net.log.AssertNoError(err)
	requestID := msg.Get(RequestID).(uint32)

	containerIDsBytes := msg.Get(ContainerIDs).([][]byte)
	containerIDs := make([]ids.ID, len(containerIDsBytes))
	p.idSet.Clear()
	for i, containerIDBytes := range containerIDsBytes {
		containerID, err := ids.ToID(containerIDBytes)
		if err != nil {
			p.net.log.Debug("error parsing ContainerID 0x%x: %s", containerIDBytes, err)
			return
		}
		if p.idSet.Contains(containerID) {
			p.net.log.Debug("message contains duplicate of container ID %s", containerID)
			return
		}
		containerIDs[i] = containerID
		p.idSet.Add(containerID)
	}

<<<<<<< HEAD
	msgLen := uint64(len(msg.Bytes()))
	p.net.router.Accepted(
		p.id,
		chainID,
		requestID,
		containerIDs,
		func() { p.net.msgThrottler.Release(msgLen, p.id) },
	)
=======
	p.net.router.Accepted(p.nodeID, chainID, requestID, containerIDs)
>>>>>>> cdd7ae38
}

// assumes the [stateLock] is not held
func (p *peer) handleGet(msg Msg) {
	chainID, err := ids.ToID(msg.Get(ChainID).([]byte))
	p.net.log.AssertNoError(err)
	requestID := msg.Get(RequestID).(uint32)
	deadline := p.net.clock.Time().Add(time.Duration(msg.Get(Deadline).(uint64)))
	containerID, err := ids.ToID(msg.Get(ContainerID).([]byte))
	p.net.log.AssertNoError(err)

<<<<<<< HEAD
	msgLen := uint64(len(msg.Bytes()))
	p.net.router.Get(
		p.id,
		chainID,
		requestID,
		deadline,
		containerID,
		func() { p.net.msgThrottler.Release(msgLen, p.id) },
	)
=======
	p.net.router.Get(p.nodeID, chainID, requestID, deadline, containerID)
>>>>>>> cdd7ae38
}

func (p *peer) handleGetAncestors(msg Msg) {
	chainID, err := ids.ToID(msg.Get(ChainID).([]byte))
	p.net.log.AssertNoError(err)
	requestID := msg.Get(RequestID).(uint32)
	deadline := p.net.clock.Time().Add(time.Duration(msg.Get(Deadline).(uint64)))
	containerID, err := ids.ToID(msg.Get(ContainerID).([]byte))
	p.net.log.AssertNoError(err)

<<<<<<< HEAD
	msgLen := uint64(len(msg.Bytes()))
	p.net.router.GetAncestors(
		p.id,
		chainID,
		requestID,
		deadline,
		containerID,
		func() { p.net.msgThrottler.Release(msgLen, p.id) },
	)
=======
	p.net.router.GetAncestors(p.nodeID, chainID, requestID, deadline, containerID)
>>>>>>> cdd7ae38
}

// assumes the [stateLock] is not held
func (p *peer) handlePut(msg Msg) {
	chainID, err := ids.ToID(msg.Get(ChainID).([]byte))
	p.net.log.AssertNoError(err)
	requestID := msg.Get(RequestID).(uint32)
	containerID, err := ids.ToID(msg.Get(ContainerID).([]byte))
	p.net.log.AssertNoError(err)
	container := msg.Get(ContainerBytes).([]byte)

<<<<<<< HEAD
	msgLen := uint64(len(msg.Bytes()))
	p.net.router.Put(
		p.id,
		chainID,
		requestID,
		containerID,
		container,
		func() { p.net.msgThrottler.Release(msgLen, p.id) },
	)
=======
	p.net.router.Put(p.nodeID, chainID, requestID, containerID, container)
>>>>>>> cdd7ae38
}

// assumes the [stateLock] is not held
func (p *peer) handleMultiPut(msg Msg) {
	chainID, err := ids.ToID(msg.Get(ChainID).([]byte))
	p.net.log.AssertNoError(err)
	requestID := msg.Get(RequestID).(uint32)
	containers := msg.Get(MultiContainerBytes).([][]byte)

<<<<<<< HEAD
	msgLen := uint64(len(msg.Bytes()))
	p.net.router.MultiPut(
		p.id,
		chainID,
		requestID,
		containers,
		func() { p.net.msgThrottler.Release(msgLen, p.id) },
	)
=======
	p.net.router.MultiPut(p.nodeID, chainID, requestID, containers)
>>>>>>> cdd7ae38
}

// assumes the [stateLock] is not held
func (p *peer) handlePushQuery(msg Msg) {
	chainID, err := ids.ToID(msg.Get(ChainID).([]byte))
	p.net.log.AssertNoError(err)
	requestID := msg.Get(RequestID).(uint32)
	deadline := p.net.clock.Time().Add(time.Duration(msg.Get(Deadline).(uint64)))
	containerID, err := ids.ToID(msg.Get(ContainerID).([]byte))
	p.net.log.AssertNoError(err)
	container := msg.Get(ContainerBytes).([]byte)

<<<<<<< HEAD
	msgLen := uint64(len(msg.Bytes()))
	p.net.router.PushQuery(
		p.id,
		chainID,
		requestID,
		deadline,
		containerID,
		container,
		func() { p.net.msgThrottler.Release(msgLen, p.id) },
	)
=======
	p.net.router.PushQuery(p.nodeID, chainID, requestID, deadline, containerID, container)
>>>>>>> cdd7ae38
}

// assumes the [stateLock] is not held
func (p *peer) handlePullQuery(msg Msg) {
	chainID, err := ids.ToID(msg.Get(ChainID).([]byte))
	p.net.log.AssertNoError(err)
	requestID := msg.Get(RequestID).(uint32)
	deadline := p.net.clock.Time().Add(time.Duration(msg.Get(Deadline).(uint64)))
	containerID, err := ids.ToID(msg.Get(ContainerID).([]byte))
	p.net.log.AssertNoError(err)

<<<<<<< HEAD
	msgLen := uint64(len(msg.Bytes()))
	p.net.router.PullQuery(
		p.id,
		chainID,
		requestID,
		deadline,
		containerID,
		func() { p.net.msgThrottler.Release(msgLen, p.id) },
	)
=======
	p.net.router.PullQuery(p.nodeID, chainID, requestID, deadline, containerID)
>>>>>>> cdd7ae38
}

// assumes the [stateLock] is not held
func (p *peer) handleChits(msg Msg) {
	chainID, err := ids.ToID(msg.Get(ChainID).([]byte))
	p.net.log.AssertNoError(err)
	requestID := msg.Get(RequestID).(uint32)

	containerIDsBytes := msg.Get(ContainerIDs).([][]byte)
	containerIDs := make([]ids.ID, len(containerIDsBytes))
	p.idSet.Clear()
	for i, containerIDBytes := range containerIDsBytes {
		containerID, err := ids.ToID(containerIDBytes)
		if err != nil {
			p.net.log.Debug("error parsing ContainerID 0x%x: %s", containerIDBytes, err)
			return
		}
		if p.idSet.Contains(containerID) {
			p.net.log.Debug("message contains duplicate of container ID %s", containerID)
			return
		}
		containerIDs[i] = containerID
		p.idSet.Add(containerID)
	}

<<<<<<< HEAD
	msgLen := uint64(len(msg.Bytes()))
	p.net.router.Chits(
		p.id,
		chainID,
		requestID,
		containerIDs,
		func() { p.net.msgThrottler.Release(msgLen, p.id) },
	)
=======
	p.net.router.Chits(p.nodeID, chainID, requestID, containerIDs)
>>>>>>> cdd7ae38
}

// assumes the [stateLock] is held
func (p *peer) tryMarkFinishedHandshake() {
	if !p.finishedHandshake.GetValue() && // not already marked as finished with handshake
		p.gotVersion.GetValue() && // not waiting for Version
		p.gotPeerList.GetValue() && // not waiting for PeerList
		!p.closed.GetValue() { // not already disconnected
		p.net.connected(p)
	}
}

func (p *peer) discardIP() {
	// By clearing the IP, we will not attempt to reconnect to this peer
	if ip := p.getIP(); !ip.IsZero() {
		p.setIP(utils.IPDesc{})

		p.net.stateLock.Lock()
		delete(p.net.disconnectedIPs, ip.String())
		p.net.stateLock.Unlock()
	}
	p.Close()
}

func (p *peer) discardMyIP() {
	// By clearing the IP, we will not attempt to reconnect to this peer
	if ip := p.getIP(); !ip.IsZero() {
		p.setIP(utils.IPDesc{})

		str := ip.String()

		p.net.stateLock.Lock()
		p.net.myIPs[str] = struct{}{}
		delete(p.net.disconnectedIPs, str)
		p.net.stateLock.Unlock()
	}
	p.Close()
}

func (p *peer) setIP(ip utils.IPDesc) {
	p.ipLock.Lock()
	defer p.ipLock.Unlock()
	p.ip = ip
}

func (p *peer) getIP() utils.IPDesc {
	p.ipLock.RLock()
	defer p.ipLock.RUnlock()
	return p.ip
}

// addAlias marks that we have found another
// IP that we can connect to this peer at.
//
// assumes [stateLock] is held
func (p *peer) addAlias(ip utils.IPDesc) {
	p.aliasLock.Lock()
	defer p.aliasLock.Unlock()

	p.net.peerAliasIPs[ip.String()] = struct{}{}
	p.aliases = append(p.aliases, alias{
		ip:     ip,
		expiry: p.net.clock.Time().Add(p.net.peerAliasTimeout),
	})

	// Set the [aliasTimer] if this ip is the first alias we put
	// in [aliases].
	if len(p.aliases) == 1 {
		p.aliasTimer.SetTimeoutIn(p.net.peerAliasTimeout)
	}
}

// releaseNextAlias returns the next released alias or nil if none was released.
// If none was released, then this will schedule the next time to remove an
// alias.
//
// assumes [stateLock] is held
func (p *peer) releaseNextAlias(now time.Time) *alias {
	p.aliasLock.Lock()
	defer p.aliasLock.Unlock()

	if len(p.aliases) == 0 {
		return nil
	}

	next := p.aliases[0]
	if timeUntilExpiry := next.expiry.Sub(now); timeUntilExpiry > 0 {
		p.aliasTimer.SetTimeoutIn(timeUntilExpiry)
		return nil
	}
	p.aliases = p.aliases[1:]

	p.net.log.Verbo("released alias %s for peer %s", next.ip, p.nodeID)
	return &next
}

// releaseExpiredAliases frees expired IP aliases. If there is an IP pending
// expiration, then the expiration is scheduled.
//
// assumes [stateLock] is not held
func (p *peer) releaseExpiredAliases() {
	currentTime := p.net.clock.Time()
	for {
		next := p.releaseNextAlias(currentTime)
		if next == nil {
			return
		}

		// We should always release [aliasLock] before attempting
		// to acquire the [stateLock] to avoid deadlocking on addAlias.
		p.net.stateLock.Lock()
		delete(p.net.peerAliasIPs, next.ip.String())
		p.net.stateLock.Unlock()
	}
}

// releaseAllAliases frees all alias IPs.
//
// assumes [stateLock] is held and that [aliasTimer]
// has been stopped
func (p *peer) releaseAllAliases() {
	p.aliasLock.Lock()
	defer p.aliasLock.Unlock()

	for _, alias := range p.aliases {
		delete(p.net.peerAliasIPs, alias.ip.String())

		p.net.log.Verbo("released alias %s for peer %s", alias.ip, p.nodeID)
	}
	p.aliases = nil
}

func ipAndTimeBytes(ip utils.IPDesc, timestamp uint64) []byte {
	p := wrappers.Packer{
		Bytes: make([]byte, wrappers.IPLen+wrappers.LongLen),
	}
	p.PackIP(ip)
	p.PackLong(timestamp)
	return p.Bytes
}

func ipAndTimeHash(ip utils.IPDesc, timestamp uint64) []byte {
	return hashing.ComputeHash256(ipAndTimeBytes(ip, timestamp))
}<|MERGE_RESOLUTION|>--- conflicted
+++ resolved
@@ -240,7 +240,6 @@
 	// Continuously read and handle messages from this peer. When we exit this
 	// loop, this connection is closed.
 	for {
-<<<<<<< HEAD
 		// Read the length of the next message from the peer
 		// and wait until the throttler says to proceed
 		for {
@@ -249,7 +248,7 @@
 			doneReadingMsgLen := err == nil
 			if doneReadingMsgLen {
 				if int64(msgLen) > p.net.maxMessageSize {
-					p.net.log.Verbo("%s%s at %s gave too large message length %d", constants.NodeIDPrefix, p.id, p.getIP(), msgLen)
+					p.net.log.Verbo("%s%s at %s gave too large message length %d", constants.NodeIDPrefix, p.nodeID, p.getIP(), msgLen)
 					return
 				}
 				// Done reading the message length.
@@ -257,47 +256,24 @@
 				// Note that when we are done handling this message, or give up
 				// trying to read it, we must call [p.net.msgThrottler.Release]
 				// to give back the bytes used by this message.
-				p.net.msgThrottler.Acquire(uint64(msgLen), p.id)
+				p.net.msgThrottler.Acquire(uint64(msgLen), p.nodeID)
 				break
 			}
 			if len(pendingBuffer.Bytes) >= wrappers.IntLen {
 				// We should be able to parse the message length by now but we can't
-				p.net.log.Verbo("can't parse msg length from %s%s at %s: %s", constants.NodeIDPrefix, p.id, p.getIP(), err)
-=======
-		read, err := reader.Read(readBuffer)
-		if err != nil {
-			p.net.log.Verbo("error on connection read to %s %s %s", p.nodeID, p.getIP(), err)
-			return
-		}
-
-		pendingBuffer.Bytes = append(pendingBuffer.Bytes, readBuffer[:read]...)
-
-		msgBytes := pendingBuffer.UnpackBytes()
-		if pendingBuffer.Errored() {
-			// if reading the bytes errored, then we haven't read the full
-			// message yet
-			pendingBuffer.Offset = 0
-			pendingBuffer.Err = nil
-
-			if int64(len(pendingBuffer.Bytes)) > p.net.maxMessageSize+wrappers.IntLen {
-				// we have read more bytes than the max message size allows for,
-				// so we should terminate this connection
-
-				p.net.log.Verbo("error reading too many bytes on %s %s", p.nodeID, err)
->>>>>>> cdd7ae38
+				p.net.log.Verbo("can't parse msg length from %s%s at %s: %s", constants.NodeIDPrefix, p.nodeID, p.getIP(), err)
 				return
 			}
 
 			// Read more of the message length.
 			numBytesRead, err := reader.Read(readBuffer)
 			if err != nil {
-				p.net.log.Verbo("error reading from %s%s at %s: %s", constants.NodeIDPrefix, p.id, p.getIP(), err)
+				p.net.log.Verbo("error reading from %s%s at %s: %s", constants.NodeIDPrefix, p.nodeID, p.getIP(), err)
 				return
 			}
 			pendingBuffer.Bytes = append(pendingBuffer.Bytes, readBuffer[:numBytesRead]...)
 		}
 
-<<<<<<< HEAD
 		// Read the message body
 		for {
 			// See if we're done reading the message
@@ -311,8 +287,8 @@
 				// Get more of the message
 				read, err := reader.Read(readBuffer)
 				if err != nil {
-					p.net.log.Verbo("error reading from %s%s at %s: %s", constants.NodeIDPrefix, p.id, p.getIP(), err)
-					p.net.msgThrottler.Release(uint64(msgLen), p.id)
+					p.net.log.Verbo("error reading from %s%s at %s: %s", constants.NodeIDPrefix, p.nodeID, p.getIP(), err)
+					p.net.msgThrottler.Release(uint64(msgLen), p.nodeID)
 					return
 				}
 				pendingBuffer.Bytes = append(pendingBuffer.Bytes, readBuffer[:read]...)
@@ -326,32 +302,7 @@
 			pendingBuffer.Offset = 0
 
 			p.net.log.Verbo("parsing new message from %s%s at %s:\n%s",
-				constants.NodeIDPrefix, p.id, p.getIP(),
-=======
-		// we read the full message bytes
-
-		// set the pending bytes to any extra bytes that were read
-		pendingBuffer.Bytes = pendingBuffer.Bytes[pendingBuffer.Offset:]
-		// set the offset back to the start of the next message
-		pendingBuffer.Offset = 0
-
-		if int64(len(msgBytes)) > p.net.maxMessageSize {
-			// if this message is longer than the max message length, then we
-			// should terminate this connection
-
-			p.net.log.Verbo("error reading too many bytes on %s %s", p.nodeID, err)
-			return
-		}
-
-		p.net.log.Verbo("parsing new message from %s:\n%s",
-			p.nodeID,
-			formatting.DumpBytes{Bytes: msgBytes})
-
-		msg, err := p.net.b.Parse(msgBytes)
-		if err != nil {
-			p.net.log.Verbo("failed to parse new message from %s:\n%s\n%s",
-				p.nodeID,
->>>>>>> cdd7ae38
+				constants.NodeIDPrefix, p.nodeID, p.getIP(),
 				formatting.DumpBytes{Bytes: msgBytes},
 			)
 
@@ -359,12 +310,12 @@
 			msg, err := p.net.b.Parse(msgBytes)
 			if err != nil {
 				p.net.log.Verbo("failed to parse new message from %s%s at %s:\n%s\n%s",
-					constants.NodeIDPrefix, p.id, p.getIP(),
+					constants.NodeIDPrefix, p.nodeID, p.getIP(),
 					formatting.DumpBytes{Bytes: msgBytes},
 					err,
 				)
 				// Couldn't parse the message. Read the next one.
-				p.net.msgThrottler.Release(uint64(msgLen), p.id)
+				p.net.msgThrottler.Release(uint64(msgLen), p.nodeID)
 				break
 			}
 
@@ -507,27 +458,27 @@
 	switch op {
 	case Version:
 		p.handleVersion(msg)
-		p.net.msgThrottler.Release(msgLen, p.id)
+		p.net.msgThrottler.Release(msgLen, p.nodeID)
 		return
 	case GetVersion:
 		p.handleGetVersion(msg)
-		p.net.msgThrottler.Release(msgLen, p.id)
+		p.net.msgThrottler.Release(msgLen, p.nodeID)
 		return
 	case Ping:
 		p.handlePing(msg)
-		p.net.msgThrottler.Release(msgLen, p.id)
+		p.net.msgThrottler.Release(msgLen, p.nodeID)
 		return
 	case Pong:
 		p.handlePong(msg)
-		p.net.msgThrottler.Release(msgLen, p.id)
+		p.net.msgThrottler.Release(msgLen, p.nodeID)
 		return
 	case GetPeerList:
 		p.handleGetPeerList(msg)
-		p.net.msgThrottler.Release(msgLen, p.id)
+		p.net.msgThrottler.Release(msgLen, p.nodeID)
 		return
 	case PeerList:
 		p.handlePeerList(msg)
-		p.net.msgThrottler.Release(msgLen, p.id)
+		p.net.msgThrottler.Release(msgLen, p.nodeID)
 		return
 	}
 	if !p.finishedHandshake.GetValue() {
@@ -540,30 +491,10 @@
 		if !p.gotPeerList.GetValue() {
 			p.sendGetPeerList()
 		}
-		p.net.msgThrottler.Release(msgLen, p.id)
-		return
-	}
-
-<<<<<<< HEAD
-	peerVersion := p.versionStruct.GetValue().(version.Application)
-	if p.net.versionCompatibility.Compatible(peerVersion) != nil {
-		p.net.log.Verbo("dropping message from un-upgraded validator %s", p.id)
-
-		if p.compatible.GetValue() {
-			p.net.stateLock.Lock()
-			defer p.net.stateLock.Unlock()
-
-			if p.compatible.GetValue() {
-				p.net.router.Disconnected(p.id)
-				p.compatible.SetValue(false)
-			}
-		}
-		p.net.msgThrottler.Release(msgLen, p.id)
-		return
-	}
-
-=======
->>>>>>> cdd7ae38
+		p.net.msgThrottler.Release(msgLen, p.nodeID)
+		return
+	}
+
 	switch op {
 	case GetAcceptedFrontier:
 		p.handleGetAcceptedFrontier(msg)
@@ -993,18 +924,14 @@
 	requestID := msg.Get(RequestID).(uint32)
 	deadline := p.net.clock.Time().Add(time.Duration(msg.Get(Deadline).(uint64)))
 
-<<<<<<< HEAD
 	msgLen := uint64(len(msg.Bytes()))
 	p.net.router.GetAcceptedFrontier(
-		p.id,
+		p.nodeID,
 		chainID,
 		requestID,
 		deadline,
-		func() { p.net.msgThrottler.Release(msgLen, p.id) },
+		func() { p.net.msgThrottler.Release(msgLen, p.nodeID) },
 	)
-=======
-	p.net.router.GetAcceptedFrontier(p.nodeID, chainID, requestID, deadline)
->>>>>>> cdd7ae38
 }
 
 // assumes the [stateLock] is not held
@@ -1030,18 +957,14 @@
 		p.idSet.Add(containerID)
 	}
 
-<<<<<<< HEAD
 	msgLen := uint64(len(msg.Bytes()))
 	p.net.router.AcceptedFrontier(
-		p.id,
+		p.nodeID,
 		chainID,
 		requestID,
 		containerIDs,
-		func() { p.net.msgThrottler.Release(msgLen, p.id) },
+		func() { p.net.msgThrottler.Release(msgLen, p.nodeID) },
 	)
-=======
-	p.net.router.AcceptedFrontier(p.nodeID, chainID, requestID, containerIDs)
->>>>>>> cdd7ae38
 }
 
 // assumes the [stateLock] is not held
@@ -1068,19 +991,15 @@
 		p.idSet.Add(containerID)
 	}
 
-<<<<<<< HEAD
 	msgLen := uint64(len(msg.Bytes()))
 	p.net.router.GetAccepted(
-		p.id,
+		p.nodeID,
 		chainID,
 		requestID,
 		deadline,
 		containerIDs,
-		func() { p.net.msgThrottler.Release(msgLen, p.id) },
+		func() { p.net.msgThrottler.Release(msgLen, p.nodeID) },
 	)
-=======
-	p.net.router.GetAccepted(p.nodeID, chainID, requestID, deadline, containerIDs)
->>>>>>> cdd7ae38
 }
 
 // assumes the [stateLock] is not held
@@ -1106,18 +1025,14 @@
 		p.idSet.Add(containerID)
 	}
 
-<<<<<<< HEAD
 	msgLen := uint64(len(msg.Bytes()))
 	p.net.router.Accepted(
-		p.id,
+		p.nodeID,
 		chainID,
 		requestID,
 		containerIDs,
-		func() { p.net.msgThrottler.Release(msgLen, p.id) },
+		func() { p.net.msgThrottler.Release(msgLen, p.nodeID) },
 	)
-=======
-	p.net.router.Accepted(p.nodeID, chainID, requestID, containerIDs)
->>>>>>> cdd7ae38
 }
 
 // assumes the [stateLock] is not held
@@ -1129,19 +1044,15 @@
 	containerID, err := ids.ToID(msg.Get(ContainerID).([]byte))
 	p.net.log.AssertNoError(err)
 
-<<<<<<< HEAD
 	msgLen := uint64(len(msg.Bytes()))
 	p.net.router.Get(
-		p.id,
+		p.nodeID,
 		chainID,
 		requestID,
 		deadline,
 		containerID,
-		func() { p.net.msgThrottler.Release(msgLen, p.id) },
+		func() { p.net.msgThrottler.Release(msgLen, p.nodeID) },
 	)
-=======
-	p.net.router.Get(p.nodeID, chainID, requestID, deadline, containerID)
->>>>>>> cdd7ae38
 }
 
 func (p *peer) handleGetAncestors(msg Msg) {
@@ -1152,19 +1063,15 @@
 	containerID, err := ids.ToID(msg.Get(ContainerID).([]byte))
 	p.net.log.AssertNoError(err)
 
-<<<<<<< HEAD
 	msgLen := uint64(len(msg.Bytes()))
 	p.net.router.GetAncestors(
-		p.id,
+		p.nodeID,
 		chainID,
 		requestID,
 		deadline,
 		containerID,
-		func() { p.net.msgThrottler.Release(msgLen, p.id) },
+		func() { p.net.msgThrottler.Release(msgLen, p.nodeID) },
 	)
-=======
-	p.net.router.GetAncestors(p.nodeID, chainID, requestID, deadline, containerID)
->>>>>>> cdd7ae38
 }
 
 // assumes the [stateLock] is not held
@@ -1176,19 +1083,15 @@
 	p.net.log.AssertNoError(err)
 	container := msg.Get(ContainerBytes).([]byte)
 
-<<<<<<< HEAD
 	msgLen := uint64(len(msg.Bytes()))
 	p.net.router.Put(
-		p.id,
+		p.nodeID,
 		chainID,
 		requestID,
 		containerID,
 		container,
-		func() { p.net.msgThrottler.Release(msgLen, p.id) },
+		func() { p.net.msgThrottler.Release(msgLen, p.nodeID) },
 	)
-=======
-	p.net.router.Put(p.nodeID, chainID, requestID, containerID, container)
->>>>>>> cdd7ae38
 }
 
 // assumes the [stateLock] is not held
@@ -1198,18 +1101,14 @@
 	requestID := msg.Get(RequestID).(uint32)
 	containers := msg.Get(MultiContainerBytes).([][]byte)
 
-<<<<<<< HEAD
 	msgLen := uint64(len(msg.Bytes()))
 	p.net.router.MultiPut(
-		p.id,
+		p.nodeID,
 		chainID,
 		requestID,
 		containers,
-		func() { p.net.msgThrottler.Release(msgLen, p.id) },
+		func() { p.net.msgThrottler.Release(msgLen, p.nodeID) },
 	)
-=======
-	p.net.router.MultiPut(p.nodeID, chainID, requestID, containers)
->>>>>>> cdd7ae38
 }
 
 // assumes the [stateLock] is not held
@@ -1222,20 +1121,16 @@
 	p.net.log.AssertNoError(err)
 	container := msg.Get(ContainerBytes).([]byte)
 
-<<<<<<< HEAD
 	msgLen := uint64(len(msg.Bytes()))
 	p.net.router.PushQuery(
-		p.id,
+		p.nodeID,
 		chainID,
 		requestID,
 		deadline,
 		containerID,
 		container,
-		func() { p.net.msgThrottler.Release(msgLen, p.id) },
+		func() { p.net.msgThrottler.Release(msgLen, p.nodeID) },
 	)
-=======
-	p.net.router.PushQuery(p.nodeID, chainID, requestID, deadline, containerID, container)
->>>>>>> cdd7ae38
 }
 
 // assumes the [stateLock] is not held
@@ -1247,19 +1142,15 @@
 	containerID, err := ids.ToID(msg.Get(ContainerID).([]byte))
 	p.net.log.AssertNoError(err)
 
-<<<<<<< HEAD
 	msgLen := uint64(len(msg.Bytes()))
 	p.net.router.PullQuery(
-		p.id,
+		p.nodeID,
 		chainID,
 		requestID,
 		deadline,
 		containerID,
-		func() { p.net.msgThrottler.Release(msgLen, p.id) },
+		func() { p.net.msgThrottler.Release(msgLen, p.nodeID) },
 	)
-=======
-	p.net.router.PullQuery(p.nodeID, chainID, requestID, deadline, containerID)
->>>>>>> cdd7ae38
 }
 
 // assumes the [stateLock] is not held
@@ -1285,18 +1176,14 @@
 		p.idSet.Add(containerID)
 	}
 
-<<<<<<< HEAD
 	msgLen := uint64(len(msg.Bytes()))
 	p.net.router.Chits(
-		p.id,
+		p.nodeID,
 		chainID,
 		requestID,
 		containerIDs,
-		func() { p.net.msgThrottler.Release(msgLen, p.id) },
+		func() { p.net.msgThrottler.Release(msgLen, p.nodeID) },
 	)
-=======
-	p.net.router.Chits(p.nodeID, chainID, requestID, containerIDs)
->>>>>>> cdd7ae38
 }
 
 // assumes the [stateLock] is held
