--- conflicted
+++ resolved
@@ -71,13 +71,8 @@
 	genesisHashKey = []byte("genesisID")
 
 	// Version is the version of this code
-<<<<<<< HEAD
-	Version                 = version.NewDefaultApplication(constants.PlatformName, 1, 2, 2)
+	Version                 = version.NewDefaultApplication(constants.PlatformName, 1, 2, 5)
 	versionParser           = version.NewDefaultApplicationParser()
-=======
-	Version                 = version.NewDefaultVersion(constants.PlatformName, 1, 2, 3)
-	versionParser           = version.NewDefaultParser()
->>>>>>> 74d87d24
 	beaconConnectionTimeout = 1 * time.Minute
 )
 
