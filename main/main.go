--- conflicted
+++ resolved
@@ -5,7 +5,6 @@
 
 import (
 	"fmt"
-<<<<<<< HEAD
 	"os"
 	"path/filepath"
 	"syscall"
@@ -13,21 +12,6 @@
 	"github.com/ava-labs/avalanchego/config"
 	"github.com/ava-labs/avalanchego/utils"
 	"github.com/ava-labs/avalanchego/utils/logging"
-=======
-	"log"
-	"os"
-	"syscall"
-
-	"github.com/hashicorp/go-hclog"
-	"github.com/hashicorp/go-plugin"
-
-	"github.com/ava-labs/avalanchego/main/process"
-	"github.com/ava-labs/avalanchego/utils"
-	"github.com/ava-labs/avalanchego/utils/logging"
-	"github.com/ava-labs/avalanchego/utils/perms"
-
-	appPlugin "github.com/ava-labs/avalanchego/main/plugin"
->>>>>>> cf3d15a8
 )
 
 const (
@@ -40,7 +24,6 @@
 		`          \/           \/          \/     \/     \/     \/     \/`
 )
 
-<<<<<<< HEAD
 var (
 	// GitCommit should be optionally set at compile time.
 	GitCommit string
@@ -68,24 +51,6 @@
 	logConfigCopy.Directory = filepath.Join(logConfigCopy.Directory, "daemon")
 	logFactory := logging.NewFactory(logConfigCopy)
 	defer logFactory.Close()
-=======
-// main is the primary entry point to Avalanche.
-func main() {
-	// parse config using viper
-	if err := parseViper(); err != nil {
-		// Returns exit code 1
-		log.Fatalf("parsing parameters returned with error %s", err)
-	}
-
-	// Set the data directory permissions to be read write.
-	if err := perms.ChmodR(defaultDataDir, true, perms.ReadWriteExecute); err != nil {
-		log.Fatalf("failed to restrict the permissions of the data directory with error %s", err)
-	}
-
-	c := Config
-	// Create the logger
-	logFactory := logging.NewFactory(c.LoggingConfig)
->>>>>>> cf3d15a8
 
 	log, err := logFactory.Make()
 	if err != nil {
@@ -93,7 +58,6 @@
 		fmt.Printf("starting logger failed with: %s\n", err)
 		os.Exit(1)
 	}
-<<<<<<< HEAD
 	log.Info("using build directory at path '%s'", rootConfig.BuildDir)
 
 	nodeManager := newNodeManager(rootConfig.BuildDir, log)
@@ -121,39 +85,5 @@
 	exitCode, err := nodeManager.runNormal()
 	log.Debug("node manager returned exit code %s, error %v", exitCode, err)
 	nodeManager.shutdown() // make sure all the nodes are stopped
-=======
-
-	app := process.NewApp(c, logFactory, log)
-	if c.PluginMode {
-		plugin.Serve(&plugin.ServeConfig{
-			HandshakeConfig: appPlugin.Handshake,
-			Plugins: map[string]plugin.Plugin{
-				"nodeProcess": appPlugin.New(app),
-			},
-			// A non-nil value here enables gRPC serving for this plugin
-			GRPCServer: plugin.DefaultGRPCServer,
-			Logger: hclog.New(&hclog.LoggerOptions{
-				Level: hclog.Error,
-			}),
-		})
-		return
-	}
-
-	fmt.Println(header)
-
-	// If we get a a SIGINT or SIGTERM, tell the node to stop.
-	// If [app.Start()] has been called, it will return.
-	// If not, then when [app.Start()] is called below, it will immediately return 1.
-	_ = utils.HandleSignals(
-		func(os.Signal) {
-			app.Stop()
-		},
-		syscall.SIGINT, syscall.SIGTERM,
-	)
-	// Start the node
-	exitCode := app.Start()
-
-	logFactory.Close()
->>>>>>> cf3d15a8
 	os.Exit(exitCode)
 }