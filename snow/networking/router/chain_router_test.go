// Copyright (C) 2019-2021, Ava Labs, Inc. All rights reserved.
// See the file LICENSE for licensing terms.

package router

import (
	"sync"
	"testing"
	"time"

	"github.com/prometheus/client_golang/prometheus"
	"github.com/stretchr/testify/assert"

	"github.com/ava-labs/avalanchego/ids"
	"github.com/ava-labs/avalanchego/message"
	"github.com/ava-labs/avalanchego/snow"
	"github.com/ava-labs/avalanchego/snow/engine/common"
	"github.com/ava-labs/avalanchego/snow/networking/benchlist"
	"github.com/ava-labs/avalanchego/snow/networking/handler"
	"github.com/ava-labs/avalanchego/snow/networking/timeout"
	"github.com/ava-labs/avalanchego/snow/validators"
	"github.com/ava-labs/avalanchego/utils/logging"
	"github.com/ava-labs/avalanchego/utils/timer"
	"github.com/ava-labs/avalanchego/version"
)

func TestShutdown(t *testing.T) {
	vdrs := validators.NewSet()
	err := vdrs.AddWeight(ids.GenerateTestNodeID(), 1)
	assert.NoError(t, err)
	benchlist := benchlist.NewNoBenchlist()
	tm, err := timeout.NewManager(
		&timer.AdaptiveTimeoutConfig{
			InitialTimeout:     time.Millisecond,
			MinimumTimeout:     time.Millisecond,
			MaximumTimeout:     10 * time.Second,
			TimeoutCoefficient: 1.25,
			TimeoutHalflife:    5 * time.Minute,
		},
		benchlist,
		"",
		prometheus.NewRegistry(),
	)
	if err != nil {
		t.Fatal(err)
	}
	go tm.Dispatch()

	chainRouter := ChainRouter{}
	metrics := prometheus.NewRegistry()
	mc, err := message.NewCreator(metrics, true, "dummyNamespace", 10*time.Second)
	assert.NoError(t, err)

	err = chainRouter.Initialize(ids.EmptyNodeID, logging.NoLog{}, mc, tm, time.Second, ids.Set{}, nil, HealthConfig{}, "", prometheus.NewRegistry())
	assert.NoError(t, err)

	shutdownCalled := make(chan struct{}, 1)

	ctx := snow.DefaultConsensusContextTest()
	handler, err := handler.New(
		mc,
		ctx,
		vdrs,
		nil,
		nil,
		time.Second,
	)
	assert.NoError(t, err)

	bootstrapper := &common.BootstrapperTest{
		BootstrapableTest: common.BootstrapableTest{
			T: t,
		},
		EngineTest: common.EngineTest{
			T: t,
		},
	}
	bootstrapper.Default(true)
	bootstrapper.CantGossip = false
	bootstrapper.ContextF = func() *snow.ConsensusContext { return ctx }
	bootstrapper.ShutdownF = func() error { shutdownCalled <- struct{}{}; return nil }
	bootstrapper.ConnectedF = func(nodeID ids.NodeID, nodeVersion version.Application) error { return nil }
	bootstrapper.HaltF = func() {}
	handler.SetBootstrapper(bootstrapper)

	engine := &common.EngineTest{T: t}
	engine.Default(true)
	engine.CantGossip = false
	engine.ContextF = func() *snow.ConsensusContext { return ctx }
	engine.ShutdownF = func() error { shutdownCalled <- struct{}{}; return nil }
	engine.ConnectedF = func(nodeID ids.NodeID, nodeVersion version.Application) error { return nil }
	engine.HaltF = func() {}
	handler.SetConsensus(engine)
	ctx.SetState(snow.NormalOp) // assumed bootstrap is done

	chainRouter.AddChain(handler)

	bootstrapper.StartF = func(startReqID uint32) error { return nil }
	handler.Start(false)

	chainRouter.Shutdown()

	ticker := time.NewTicker(250 * time.Millisecond)
	select {
	case <-ticker.C:
		t.Fatalf("Handler shutdown was not called or timed out after 250ms during chainRouter shutdown")
	case <-shutdownCalled:
	}

	select {
	case <-handler.Stopped():
	default:
		t.Fatal("handler shutdown but never closed its closing channel")
	}
}

func TestShutdownTimesOut(t *testing.T) {
	nodeID := ids.EmptyNodeID
	vdrs := validators.NewSet()
	err := vdrs.AddWeight(ids.GenerateTestNodeID(), 1)
	assert.NoError(t, err)
	benchlist := benchlist.NewNoBenchlist()
	metrics := prometheus.NewRegistry()
	// Ensure that the Ancestors request does not timeout
	tm, err := timeout.NewManager(
		&timer.AdaptiveTimeoutConfig{
			InitialTimeout:     time.Second,
			MinimumTimeout:     500 * time.Millisecond,
			MaximumTimeout:     10 * time.Second,
			TimeoutCoefficient: 1.25,
			TimeoutHalflife:    5 * time.Minute,
		},
		benchlist,
		"",
		metrics,
	)
	if err != nil {
		t.Fatal(err)
	}
	go tm.Dispatch()

	chainRouter := ChainRouter{}

	mc, err := message.NewCreator(metrics, true, "dummyNamespace", 10*time.Second)
	assert.NoError(t, err)

	err = chainRouter.Initialize(ids.EmptyNodeID,
		logging.NoLog{},
		mc,
		tm,
		time.Millisecond,
		ids.Set{},
		nil,
		HealthConfig{},
		"",
		metrics,
	)
	assert.NoError(t, err)

	ctx := snow.DefaultConsensusContextTest()
	handler, err := handler.New(
		mc,
		ctx,
		vdrs,
		nil,
		nil,
		time.Second,
	)
	assert.NoError(t, err)

	bootstrapFinished := make(chan struct{}, 1)
	bootstrapper := &common.BootstrapperTest{
		BootstrapableTest: common.BootstrapableTest{
			T: t,
		},
		EngineTest: common.EngineTest{
			T: t,
		},
	}
	bootstrapper.Default(true)
	bootstrapper.CantGossip = false
	bootstrapper.ContextF = func() *snow.ConsensusContext { return ctx }
	bootstrapper.ConnectedF = func(nodeID ids.NodeID, nodeVersion version.Application) error { return nil }
	bootstrapper.HaltF = func() {}
	bootstrapper.AncestorsF = func(nodeID ids.NodeID, requestID uint32, containers [][]byte) error {
		// Ancestors blocks for two seconds
		time.Sleep(2 * time.Second)
		bootstrapFinished <- struct{}{}
		return nil
	}
	handler.SetBootstrapper(bootstrapper)

	engine := &common.EngineTest{T: t}
	engine.Default(false)
	engine.ContextF = func() *snow.ConsensusContext { return ctx }
	closed := new(int)
	engine.ShutdownF = func() error { *closed++; return nil }
	handler.SetConsensus(engine)
	ctx.SetState(snow.NormalOp) // assumed bootstrapping is done

	chainRouter.AddChain(handler)
<<<<<<< HEAD
=======

>>>>>>> 1c7a64b7
	bootstrapper.StartF = func(startReqID uint32) error { return nil }
	handler.Start(false)

	shutdownFinished := make(chan struct{}, 1)

	go func() {
		chainID := ids.ID{}
		msg := mc.InboundAncestors(chainID, 1, nil, nodeID)
		handler.Push(msg)

		time.Sleep(50 * time.Millisecond) // Pause to ensure message gets processed

		chainRouter.Shutdown()
		shutdownFinished <- struct{}{}
	}()

	select {
	case <-bootstrapFinished:
		t.Fatalf("Shutdown should have finished in one millisecond before timing out instead of waiting for engine to finish shutting down.")
	case <-shutdownFinished:
	}
}

// Ensure that a timeout fires if we don't get a response to a request
func TestRouterTimeout(t *testing.T) {
	// Create a timeout manager
	maxTimeout := 25 * time.Millisecond
	tm, err := timeout.NewManager(
		&timer.AdaptiveTimeoutConfig{
			InitialTimeout:     10 * time.Millisecond,
			MinimumTimeout:     10 * time.Millisecond,
			MaximumTimeout:     maxTimeout,
			TimeoutCoefficient: 1,
			TimeoutHalflife:    5 * time.Minute,
		},
		benchlist.NewNoBenchlist(),
		"",
		prometheus.NewRegistry(),
	)
	if err != nil {
		t.Fatal(err)
	}
	go tm.Dispatch()

	// Create a router
	chainRouter := ChainRouter{}
	metrics := prometheus.NewRegistry()
	mc, err := message.NewCreator(metrics, true, "dummyNamespace", 10*time.Second)
	assert.NoError(t, err)

	err = chainRouter.Initialize(ids.EmptyNodeID, logging.NoLog{}, mc, tm, time.Millisecond, ids.Set{}, nil, HealthConfig{}, "", prometheus.NewRegistry())
	assert.NoError(t, err)

	// Create bootstrapper, engine and handler
	var (
		calledGetFailed, calledGetAncestorsFailed,
		calledQueryFailed, calledQueryFailed2,
		calledGetAcceptedFailed, calledGetAcceptedFrontierFailed bool

		wg = sync.WaitGroup{}
	)

	ctx := snow.DefaultConsensusContextTest()
	vdrs := validators.NewSet()
	err = vdrs.AddWeight(ids.GenerateTestNodeID(), 1)
	assert.NoError(t, err)

	handler, err := handler.New(
		mc,
		ctx,
		vdrs,
		nil,
		nil,
		time.Second,
	)
	assert.NoError(t, err)

	bootstrapper := &common.BootstrapperTest{
		BootstrapableTest: common.BootstrapableTest{
			T: t,
		},
		EngineTest: common.EngineTest{
			T: t,
		},
	}
	bootstrapper.Default(true)
	bootstrapper.CantGossip = false
	bootstrapper.ContextF = func() *snow.ConsensusContext { return ctx }
	bootstrapper.ConnectedF = func(nodeID ids.NodeID, nodeVersion version.Application) error { return nil }
	bootstrapper.HaltF = func() {}
	bootstrapper.GetFailedF = func(nodeID ids.NodeID, requestID uint32) error { wg.Done(); calledGetFailed = true; return nil }
	bootstrapper.GetAncestorsFailedF = func(nodeID ids.NodeID, requestID uint32) error {
		defer wg.Done()
		calledGetAncestorsFailed = true
		return nil
	}
	bootstrapper.QueryFailedF = func(nodeID ids.NodeID, requestID uint32) error {
		defer wg.Done()
		if !calledQueryFailed {
			calledQueryFailed = true
			return nil
		}
		calledQueryFailed2 = true
		return nil
	}
	bootstrapper.GetAcceptedFailedF = func(nodeID ids.NodeID, requestID uint32) error {
		defer wg.Done()
		calledGetAcceptedFailed = true
		return nil
	}
	bootstrapper.GetAcceptedFrontierFailedF = func(nodeID ids.NodeID, requestID uint32) error {
		defer wg.Done()
		calledGetAcceptedFrontierFailed = true
		return nil
	}
	handler.SetBootstrapper(bootstrapper)
	ctx.SetState(snow.Bootstrapping) // assumed bootstrapping is ongoing

	chainRouter.AddChain(handler)
<<<<<<< HEAD
=======

>>>>>>> 1c7a64b7
	bootstrapper.StartF = func(startReqID uint32) error { return nil }
	handler.Start(false)

	// Register requests for each request type
	msgs := []message.Op{
		message.Put,
		message.Ancestors,
		message.Chits,
		message.Chits,
		message.Accepted,
		message.AcceptedFrontier,
	}

	wg.Add(len(msgs))

	for i, msg := range msgs {
		chainRouter.RegisterRequest(ids.GenerateTestNodeID(), ctx.ChainID, uint32(i), msg)
	}

	wg.Wait()

	chainRouter.lock.Lock()
	defer chainRouter.lock.Unlock()
	assert.True(t, calledGetFailed && calledGetAncestorsFailed && calledQueryFailed2 && calledGetAcceptedFailed && calledGetAcceptedFrontierFailed)
}

func TestRouterClearTimeouts(t *testing.T) {
	// Create a timeout manager
	tm, err := timeout.NewManager(
		&timer.AdaptiveTimeoutConfig{
			InitialTimeout:     3 * time.Second,
			MinimumTimeout:     3 * time.Second,
			MaximumTimeout:     5 * time.Minute,
			TimeoutCoefficient: 1,
			TimeoutHalflife:    5 * time.Minute,
		},
		benchlist.NewNoBenchlist(),
		"",
		prometheus.NewRegistry(),
	)
	if err != nil {
		t.Fatal(err)
	}
	go tm.Dispatch()

	// Create a router
	chainRouter := ChainRouter{}
	metrics := prometheus.NewRegistry()
	mc, err := message.NewCreator(metrics, true, "dummyNamespace", 10*time.Second)
	assert.NoError(t, err)

	assert.NoError(t, err)
	err = chainRouter.Initialize(ids.EmptyNodeID, logging.NoLog{}, mc, tm, time.Millisecond, ids.Set{}, nil, HealthConfig{}, "", prometheus.NewRegistry())
	assert.NoError(t, err)

	// Create bootstrapper, engine and handler
	ctx := snow.DefaultConsensusContextTest()
	vdrs := validators.NewSet()
	err = vdrs.AddWeight(ids.GenerateTestNodeID(), 1)
	assert.NoError(t, err)

	handler, err := handler.New(
		mc,
		ctx,
		vdrs,
		nil,
		nil,
		time.Second,
	)
	assert.NoError(t, err)

	bootstrapper := &common.BootstrapperTest{
		BootstrapableTest: common.BootstrapableTest{
			T: t,
		},
		EngineTest: common.EngineTest{
			T: t,
		},
	}
	bootstrapper.Default(false)
	bootstrapper.ContextF = func() *snow.ConsensusContext { return ctx }
	handler.SetBootstrapper(bootstrapper)

	engine := &common.EngineTest{T: t}
	engine.Default(false)
	engine.ContextF = func() *snow.ConsensusContext { return ctx }
	handler.SetConsensus(engine)
	ctx.SetState(snow.NormalOp) // assumed bootstrapping is done

	chainRouter.AddChain(handler)
<<<<<<< HEAD
=======

>>>>>>> 1c7a64b7
	bootstrapper.StartF = func(startReqID uint32) error { return nil }
	handler.Start(false)

	// Register requests for each request type
	ops := []message.Op{
		message.Put,
		message.Ancestors,
		message.Chits,
		message.Accepted,
		message.AcceptedFrontier,
	}

	vID := ids.GenerateTestNodeID()
	for i, op := range ops {
		chainRouter.RegisterRequest(vID, ctx.ChainID, uint32(i), op)
	}

	// Clear each timeout by simulating responses to the queries
	// Note: Depends on the ordering of [msgs]
	var inMsg message.InboundMessage

	// Put
	inMsg = mc.InboundPut(ctx.ChainID, 0, ids.GenerateTestID(), nil, vID)
	chainRouter.HandleInbound(inMsg)

	// Ancestors
	inMsg = mc.InboundAncestors(ctx.ChainID, 1, nil, vID)
	chainRouter.HandleInbound(inMsg)

	// Chits
	inMsg = mc.InboundChits(ctx.ChainID, 2, nil, vID)
	chainRouter.HandleInbound(inMsg)

	// Accepted
	inMsg = mc.InboundAccepted(ctx.ChainID, 3, nil, vID)
	chainRouter.HandleInbound(inMsg)

	// Accepted Frontier
	inMsg = mc.InboundAcceptedFrontier(ctx.ChainID, 4, nil, vID)
	chainRouter.HandleInbound(inMsg)

	assert.Equal(t, chainRouter.timedRequests.Len(), 0)
}

func TestValidatorOnlyMessageDrops(t *testing.T) {
	// Create a timeout manager
	maxTimeout := 25 * time.Millisecond
	tm, err := timeout.NewManager(
		&timer.AdaptiveTimeoutConfig{
			InitialTimeout:     10 * time.Millisecond,
			MinimumTimeout:     10 * time.Millisecond,
			MaximumTimeout:     maxTimeout,
			TimeoutCoefficient: 1,
			TimeoutHalflife:    5 * time.Minute,
		},
		benchlist.NewNoBenchlist(),
		"",
		prometheus.NewRegistry(),
	)
	if err != nil {
		t.Fatal(err)
	}
	go tm.Dispatch()

	// Create a router
	chainRouter := ChainRouter{}
	metrics := prometheus.NewRegistry()
	mc, err := message.NewCreator(metrics, true, "dummyNamespace", 10*time.Second)
	assert.NoError(t, err)

	err = chainRouter.Initialize(ids.EmptyNodeID, logging.NoLog{}, mc, tm, time.Millisecond, ids.Set{}, nil, HealthConfig{}, "", prometheus.NewRegistry())
	assert.NoError(t, err)

	// Create bootstrapper, engine and handler
	calledF := false
	wg := sync.WaitGroup{}

	ctx := snow.DefaultConsensusContextTest()
	ctx.SetValidatorOnly()
	vdrs := validators.NewSet()
	vID := ids.GenerateTestNodeID()
	err = vdrs.AddWeight(vID, 1)
	assert.NoError(t, err)

	handler, err := handler.New(
		mc,
		ctx,
		vdrs,
		nil,
		nil,
		time.Second,
	)
	assert.NoError(t, err)

	bootstrapper := &common.BootstrapperTest{
		BootstrapableTest: common.BootstrapableTest{
			T: t,
		},
		EngineTest: common.EngineTest{
			T: t,
		},
	}
	bootstrapper.Default(false)
	bootstrapper.ContextF = func() *snow.ConsensusContext { return ctx }
	bootstrapper.PullQueryF = func(nodeID ids.NodeID, requestID uint32, containerID ids.ID) error {
		defer wg.Done()
		calledF = true
		return nil
	}
	handler.SetBootstrapper(bootstrapper)
	ctx.SetState(snow.Bootstrapping) // assumed bootstrapping is ongoing

	engine := &common.EngineTest{T: t}
	engine.ContextF = func() *snow.ConsensusContext { return ctx }
	engine.Default(false)
	handler.SetConsensus(engine)

	chainRouter.AddChain(handler)
<<<<<<< HEAD
=======

>>>>>>> 1c7a64b7
	bootstrapper.StartF = func(startReqID uint32) error { return nil }
	handler.Start(false)

	var inMsg message.InboundMessage
	dummyContainerID := ids.GenerateTestID()
	reqID := uint32(0)

	// Non-validator case
	nID := ids.GenerateTestNodeID()

	calledF = false
	inMsg = mc.InboundPullQuery(ctx.ChainID, reqID, time.Hour, dummyContainerID,
		nID,
	)
	chainRouter.HandleInbound(inMsg)

	assert.False(t, calledF) // should not be called

	// Validator case
	calledF = false
	reqID++
	inMsg = mc.InboundPullQuery(ctx.ChainID, reqID, time.Hour, dummyContainerID,
		vID,
	)
	wg.Add(1)
	chainRouter.HandleInbound(inMsg)

	wg.Wait()
	assert.True(t, calledF) // should be called since this is a validator request

	// register a validator request
	reqID++
	chainRouter.RegisterRequest(vID, ctx.ChainID, reqID, message.Get)
	assert.Equal(t, 1, chainRouter.timedRequests.Len())

	// remove it from validators
	err = vdrs.Set(validators.NewSet().List())
	assert.NoError(t, err)

	inMsg = mc.InboundPut(ctx.ChainID, reqID, ids.GenerateTestID(), nil, nID)
	chainRouter.HandleInbound(inMsg)

	// shouldn't clear out timed request, as the request should be cleared when
	// the GetFailed message is sent
	assert.Equal(t, 1, chainRouter.timedRequests.Len())
}<|MERGE_RESOLUTION|>--- conflicted
+++ resolved
@@ -199,10 +199,7 @@
 	ctx.SetState(snow.NormalOp) // assumed bootstrapping is done
 
 	chainRouter.AddChain(handler)
-<<<<<<< HEAD
-=======
-
->>>>>>> 1c7a64b7
+
 	bootstrapper.StartF = func(startReqID uint32) error { return nil }
 	handler.Start(false)
 
@@ -322,10 +319,7 @@
 	ctx.SetState(snow.Bootstrapping) // assumed bootstrapping is ongoing
 
 	chainRouter.AddChain(handler)
-<<<<<<< HEAD
-=======
-
->>>>>>> 1c7a64b7
+
 	bootstrapper.StartF = func(startReqID uint32) error { return nil }
 	handler.Start(false)
 
@@ -416,10 +410,7 @@
 	ctx.SetState(snow.NormalOp) // assumed bootstrapping is done
 
 	chainRouter.AddChain(handler)
-<<<<<<< HEAD
-=======
-
->>>>>>> 1c7a64b7
+
 	bootstrapper.StartF = func(startReqID uint32) error { return nil }
 	handler.Start(false)
 
@@ -538,10 +529,7 @@
 	handler.SetConsensus(engine)
 
 	chainRouter.AddChain(handler)
-<<<<<<< HEAD
-=======
-
->>>>>>> 1c7a64b7
+
 	bootstrapper.StartF = func(startReqID uint32) error { return nil }
 	handler.Start(false)
 
