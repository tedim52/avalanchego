// Copyright (C) 2019-2021, Ava Labs, Inc. All rights reserved.
// See the file LICENSE for licensing terms.

package router

import (
	"errors"
	"fmt"
	"sync"

	"github.com/ava-labs/avalanchego/ids"
	"github.com/ava-labs/avalanchego/message"
	"github.com/ava-labs/avalanchego/snow"

	"github.com/ava-labs/avalanchego/snow/engine/common"
	"github.com/ava-labs/avalanchego/snow/networking/tracker"
	"github.com/ava-labs/avalanchego/snow/validators"
	"github.com/ava-labs/avalanchego/utils"
	"github.com/ava-labs/avalanchego/utils/constants"
	"github.com/ava-labs/avalanchego/utils/timer/mockable"
	"github.com/ava-labs/avalanchego/utils/uptime"
	"github.com/ava-labs/avalanchego/version"
)

var errDuplicatedContainerID = errors.New("inbound message contains duplicated container ID")

// Handler passes incoming messages from the network to the consensus engine.
// (Actually, it receives the incoming messages from a ChainRouter, but same difference.)
type Handler struct {
	ctx *snow.ConsensusContext
	// Useful for faking time in tests
	clock   mockable.Clock
	mc      message.Creator
	metrics handlerMetrics
	// The validator set that validates this chain
	validators validators.Set

	bootstrapper common.Engine
	engine       common.Engine

	// Closed when this handler and [engine] are done shutting down
	closed chan struct{}
	// Receives messages from the VM
	msgFromVMChan <-chan common.Message
	// Tracks CPU time spent processing messages from each node
	cpuTracker tracker.TimeTracker
	// Called in a goroutine when this handler/engine shuts down.
	// May be nil.
	onCloseF            func()
	unprocessedMsgsCond *sync.Cond
	// Holds messages that [engine] hasn't processed yet.
	// [unprocessedMsgsCond.L] must be held while accessing [unprocessedMsgs].
	unprocessedMsgs unprocessedMsgs
	closing         utils.AtomicBool
}

// Initialize this consensus handler
// [engine] must be initialized before initializing this handler
func NewHandler(
	mc message.Creator,
	ctx *snow.ConsensusContext,
	validators validators.Set,
	msgFromVMChan <-chan common.Message,
) (*Handler, error) {
	h := &Handler{
		ctx:                 ctx,
		mc:                  mc,
		closed:              make(chan struct{}),
		msgFromVMChan:       msgFromVMChan,
		validators:          validators,
		unprocessedMsgsCond: sync.NewCond(&sync.Mutex{}),
		cpuTracker:          tracker.NewCPUTracker(uptime.ContinuousFactory{}, defaultCPUInterval),
	}

	if err := h.metrics.Initialize("handler", h.ctx.Registerer); err != nil {
		return nil, fmt.Errorf("initializing handler metrics errored with: %s", err)
	}
	var err error
	h.unprocessedMsgs, err = newUnprocessedMsgs(h.ctx.Log, h.validators, h.cpuTracker, "handler", h.ctx.Registerer)
	return h, err
}

func (h *Handler) RegisterBootstrap(bootstrapper common.Engine) {
	h.bootstrapper = bootstrapper
}

func (h *Handler) RegisterEngine(engine common.Engine) {
	h.engine = engine
}

func (h *Handler) OnDoneBootstrapping(lastReqID uint32) error {
	lastReqID++
	return h.engine.Start(lastReqID)
}

// Context of this Handler
func (h *Handler) Context() *snow.ConsensusContext { return h.ctx }

// Engine returns the engine this handler dispatches to
func (h *Handler) Engine() common.Engine { return h.engine }

// SetEngine sets the engine for this handler to dispatch to
func (h *Handler) SetEngine(engine common.Engine) { h.engine = engine }

// Push the message onto the handler's queue
func (h *Handler) Push(msg message.InboundMessage) {
	nodeID := msg.NodeID()
	if nodeID == ids.ShortEmpty {
		// This should never happen
		h.ctx.Log.Warn("message does not have node ID of sender. Message: %s", msg)
	}

	h.unprocessedMsgsCond.L.Lock()
	defer h.unprocessedMsgsCond.L.Unlock()

	h.unprocessedMsgs.Push(msg)
	h.unprocessedMsgsCond.Signal()
}

// Dispatch waits for incoming messages from the router
// and, when they arrive, sends them to the consensus engine
func (h *Handler) Dispatch() {
	defer h.shutdown()

	// Handle messages from the VM
	go h.dispatchInternal()

	// Handle messages from the router
	for {
		// Wait until there is an unprocessed message
		h.unprocessedMsgsCond.L.Lock()
		for {
			if closing := h.closing.GetValue(); closing {
				h.unprocessedMsgsCond.L.Unlock()
				return
			}
			if h.unprocessedMsgs.Len() == 0 {
				// Signalled in [h.push] and [h.StartShutdown]
				h.unprocessedMsgsCond.Wait()
				continue
			}
			break
		}

		// Get the next message we should process
		msg := h.unprocessedMsgs.Pop()
		h.unprocessedMsgsCond.L.Unlock()

		// If this message's deadline has passed, don't process it.
		if expirationTime := msg.ExpirationTime(); !expirationTime.IsZero() && h.clock.Time().After(expirationTime) {
			nodeID := msg.NodeID()
			h.ctx.Log.Verbo("Dropping message from %s%s due to timeout. msg: %s",
				constants.NodeIDPrefix, nodeID, msg)
			h.metrics.expired.Inc()
			msg.OnFinishedHandling()
			continue
		}

		// Process the message.
		// If there was an error, shut down this chain
		if err := h.handleMsg(msg); err != nil {
			h.ctx.Log.Fatal("chain shutting down due to error %q while processing message: %s",
				err, msg)
			h.StartShutdown()
			return
		}
	}
}

// IsPeriodic returns true if this message is of a type that is sent on a
// periodic basis.
func isPeriodic(inMsg message.InboundMessage) bool {
	op := inMsg.Op()
	if op == message.AppGossip || op == message.GossipRequest {
		return true
	}
	if op != message.Put {
		return false
	}

	reqID := inMsg.Get(message.RequestID).(uint32)
	return reqID == constants.GossipMsgRequestID
}

// Dispatch a message to the consensus engine.
func (h *Handler) handleMsg(msg message.InboundMessage) error {
	startTime := h.clock.Time()

	isPeriodic := isPeriodic(msg)
	if isPeriodic {
		h.ctx.Log.Verbo("Forwarding message to consensus: %s", msg)
	} else {
		h.ctx.Log.Debug("Forwarding message to consensus: %s", msg)
	}

	h.ctx.Lock.Lock()
	defer h.ctx.Lock.Unlock()

	var (
		err        error
		op         = msg.Op()
		targetGear common.Engine
	)

	switch h.ctx.GetState() {
	case snow.Bootstrapping:
		targetGear = h.bootstrapper
	case snow.NormalOp:
		targetGear = h.engine
	default:
		return fmt.Errorf("unknown handler for state %v", h.ctx.GetState().String())
	}

	switch op {
	case message.Notify:
		vmMsg := msg.Get(message.VMMessage).(uint32)
<<<<<<< HEAD
		err = targetGear.Notify(common.Message(vmMsg))

	case message.GossipRequest:
		err = targetGear.Gossip()

	case message.Timeout:
		err = targetGear.Timeout()

	case message.Connected:
		nodeID := msg.NodeID()
		err = targetGear.Connected(nodeID)

	case message.Disconnected:
		nodeID := msg.NodeID()
		err = targetGear.Disconnected(nodeID)
=======
		err = h.engine.Notify(common.Message(vmMsg))

	case message.GossipRequest:
		err = h.engine.Gossip()

	case message.Timeout:
		err = h.engine.Timeout()
>>>>>>> 8e55c118

	default:
		err = h.handleConsensusMsg(msg)
	}

	endTime := h.clock.Time()
	// If the message was caused by another node, track their CPU time.
	if op != message.Notify && op != message.GossipRequest && op != message.Timeout {
		nodeID := msg.NodeID()
		h.cpuTracker.UtilizeTime(nodeID, startTime, endTime)
	}

	// Track how long the operation took.
	histogram := h.metrics.messages[op]
	// TODO: should not be needed
	if histogram == nil {
		h.ctx.Log.Warn("could not find metric map for message type %s", op.String())
	} else {
		histogram.Observe(float64(endTime.Sub(startTime)))
	}

	msg.OnFinishedHandling()

	if isPeriodic {
		h.ctx.Log.Verbo("Finished handling message: %s", op)
	} else {
		h.ctx.Log.Debug("Finished handling message: %s", op)
	}
	return err
}

// Assumes [h.ctx.Lock] is locked
// Relevant fields in msgs must be validated before being dispatched to the engine.
// An invalid msg is logged and dropped silently since err would cause a chain shutdown.
func (h *Handler) handleConsensusMsg(msg message.InboundMessage) error {
	var targetGear common.Engine
	switch h.ctx.GetState() {
	case snow.Bootstrapping:
		targetGear = h.bootstrapper
	case snow.NormalOp:
		targetGear = h.engine
	default:
		return fmt.Errorf("unknown handler for state %v", h.ctx.GetState().String())
	}

	nodeID := msg.NodeID()
	switch msg.Op() {
	case message.GetAcceptedFrontier:
		reqID := msg.Get(message.RequestID).(uint32)
		return h.bootstrapper.GetAcceptedFrontier(nodeID, reqID)

	case message.AcceptedFrontier:
		reqID := msg.Get(message.RequestID).(uint32)
		containerIDs, err := getContainerIDs(msg)
		if err != nil {
			h.ctx.Log.Debug("Malformed message %s from (%s, %s, %d) dropped. Error: %s",
				msg.Op(), nodeID, h.ctx.ChainID, reqID, err)
			return h.engine.GetAcceptedFrontierFailed(nodeID, reqID)
		}
		return h.bootstrapper.AcceptedFrontier(nodeID, reqID, containerIDs)

	case message.GetAcceptedFrontierFailed:
		reqID := msg.Get(message.RequestID).(uint32)
		return h.bootstrapper.GetAcceptedFrontierFailed(nodeID, reqID)

	case message.GetAccepted:
		reqID := msg.Get(message.RequestID).(uint32)
		containerIDs, err := getContainerIDs(msg)
		if err != nil {
			h.ctx.Log.Debug("Malformed message %s from (%s, %s, %d) dropped. Error: %s",
				msg.Op(), nodeID, h.ctx.ChainID, reqID, err)
			return nil
		}
		return h.bootstrapper.GetAccepted(nodeID, reqID, containerIDs)

	case message.Accepted:
		reqID := msg.Get(message.RequestID).(uint32)
		containerIDs, err := getContainerIDs(msg)
		if err != nil {
			h.ctx.Log.Debug("Malformed message %s from (%s, %s, %d) dropped. Error: %s",
				msg.Op(), nodeID, h.ctx.ChainID, reqID, err)
			return h.engine.GetAcceptedFailed(nodeID, reqID)
		}
		return h.bootstrapper.Accepted(nodeID, reqID, containerIDs)

	case message.GetAcceptedFailed:
		reqID := msg.Get(message.RequestID).(uint32)
		return h.bootstrapper.GetAcceptedFailed(nodeID, reqID)

	case message.GetAncestors:
		reqID := msg.Get(message.RequestID).(uint32)
		containerID, err := ids.ToID(msg.Get(message.ContainerID).([]byte))
		if err != nil {
			h.ctx.Log.Debug("Malformed message %s from (%s, %s, %d) dropped. Error: %s",
				msg.Op(), nodeID, h.ctx.ChainID, reqID, err)
			return nil
		}
		return h.bootstrapper.GetAncestors(nodeID, reqID, containerID)

	case message.GetAncestorsFailed:
		reqID := msg.Get(message.RequestID).(uint32)
		return h.bootstrapper.GetAncestorsFailed(nodeID, reqID)

	case message.MultiPut:
		reqID := msg.Get(message.RequestID).(uint32)
		containers := msg.Get(message.MultiContainerBytes).([][]byte)
		return h.bootstrapper.MultiPut(nodeID, reqID, containers)

	case message.Get:
		reqID := msg.Get(message.RequestID).(uint32)
		containerID, err := ids.ToID(msg.Get(message.ContainerID).([]byte))
		h.ctx.Log.AssertNoError(err)
		return h.engine.Get(nodeID, reqID, containerID)

	case message.GetFailed:
		reqID := msg.Get(message.RequestID).(uint32)
		return targetGear.GetFailed(nodeID, reqID)

	case message.Put:
		reqID := msg.Get(message.RequestID).(uint32)
		containerID, err := ids.ToID(msg.Get(message.ContainerID).([]byte))
		h.ctx.Log.AssertNoError(err)
		container, ok := msg.Get(message.ContainerBytes).([]byte)
		if !ok {
			h.ctx.Log.Debug("Malformed message %s from (%s, %s, %d) dropped. Error: could not parse ContainerBytes",
				msg.Op(), nodeID, h.ctx.ChainID, reqID)
			return nil
		}
		return targetGear.Put(nodeID, reqID, containerID, container)

	case message.PushQuery:
		reqID := msg.Get(message.RequestID).(uint32)
		containerID, err := ids.ToID(msg.Get(message.ContainerID).([]byte))
		h.ctx.Log.AssertNoError(err)
		container, ok := msg.Get(message.ContainerBytes).([]byte)
		if !ok {
			h.ctx.Log.Debug("Malformed message %s from (%s, %s, %d) dropped. Error: could not parse ContainerBytes",
				msg.Op(), nodeID, h.ctx.ChainID, reqID)
			return nil
		}
		return targetGear.PushQuery(nodeID, reqID, containerID, container)

	case message.PullQuery:
		reqID := msg.Get(message.RequestID).(uint32)
		containerID, err := ids.ToID(msg.Get(message.ContainerID).([]byte))
		h.ctx.Log.AssertNoError(err)
		return targetGear.PullQuery(nodeID, reqID, containerID)

	case message.Chits:
		reqID := msg.Get(message.RequestID).(uint32)
		votes, err := getContainerIDs(msg)
		if err != nil {
			h.ctx.Log.Debug("Malformed message %s from (%s, %s, %d) dropped. Error: %s",
				msg.Op(), nodeID, h.ctx.ChainID, reqID, err)
			return h.engine.QueryFailed(nodeID, reqID)
		}
		return targetGear.Chits(nodeID, reqID, votes)

<<<<<<< HEAD
	case message.QueryFailed:
		reqID := msg.Get(message.RequestID).(uint32)
		return targetGear.QueryFailed(nodeID, reqID)
=======
	case message.Connected:
		peerVersion := msg.Get(message.VersionStruct).(version.Application)
		return h.engine.Connected(nodeID, peerVersion)

	case message.Disconnected:
		return h.engine.Disconnected(nodeID)
>>>>>>> 8e55c118

	case message.AppRequest:
		reqID := msg.Get(message.RequestID).(uint32)
		appBytes, ok := msg.Get(message.AppBytes).([]byte)
		if !ok {
			h.ctx.Log.Debug("Malformed message %s from (%s, %s, %d) dropped. Error: could not parse AppBytes",
				msg.Op(), nodeID, h.ctx.ChainID, reqID)
			return nil
		}
		return targetGear.AppRequest(nodeID, reqID, msg.ExpirationTime(), appBytes)

	case message.AppResponse:
		reqID := msg.Get(message.RequestID).(uint32)
		appBytes, ok := msg.Get(message.AppBytes).([]byte)
		if !ok {
			h.ctx.Log.Debug("Malformed message %s from (%s, %s, %d) dropped. Error: could not parse AppBytes",
				msg.Op(), nodeID, h.ctx.ChainID, reqID)
			return h.engine.AppRequestFailed(nodeID, reqID)
		}
		return targetGear.AppResponse(nodeID, reqID, appBytes)

	case message.AppRequestFailed:
		reqID := msg.Get(message.RequestID).(uint32)
		return targetGear.AppRequestFailed(nodeID, reqID)

	case message.AppGossip:
		appBytes, ok := msg.Get(message.AppBytes).([]byte)
		if !ok {
			h.ctx.Log.Debug("Malformed message %s from (%s, %s, %d) dropped. Error: could not parse AppBytes",
				msg.Op(), nodeID, h.ctx.ChainID, constants.GossipMsgRequestID)
			return nil
		}
		return targetGear.AppGossip(nodeID, appBytes)

	default:
		h.ctx.Log.Warn("Attempt to submit to engine unhandled consensus msg %s from from (%s, %s). Dropping it",
			msg.Op(), nodeID, h.ctx.ChainID)
		return nil
	}
}

// Timeout passes a new timeout notification to the consensus engine
func (h *Handler) Timeout() {
	msg := h.mc.InternalTimeout(h.ctx.NodeID)
	h.Push(msg)
}

// Gossip passes a gossip request to the consensus engine
func (h *Handler) Gossip() {
	if !h.ctx.IsBootstrapped() {
		// Shouldn't send gossiping messages while the chain is bootstrapping
		return
	}

	inMsg := h.mc.InternalGossipRequest(h.ctx.NodeID)
	h.Push(inMsg)
}

// StartShutdown starts the shutdown process for this handler/engine.
// [h] must never be invoked again after calling this method.
// This method causes [shutdown] to eventually be called.
// [h.closed] is closed when this handler/engine are done shutting down.
func (h *Handler) StartShutdown() {
	// Must hold [h.unprocessedMsgsCond.L] here to ensure
	// there's no race condition in Dispatch where we check
	// the value of [h.closing].
	h.unprocessedMsgsCond.L.Lock()
	h.closing.SetValue(true)
	h.unprocessedMsgsCond.L.Unlock()

	// If we're waiting in [Dispatch] wake up.
	h.unprocessedMsgsCond.Signal()
	// Don't process any more bootstrap messages.
	// If [h.engine] is processing a bootstrap message, stop.
	// We do this because if we didn't, and the engine was in the
	// middle of executing state transitions during bootstrapping,
	// we wouldn't be able to grab [h.ctx.Lock] until the engine
	// finished executing state transitions, which may take a long time.
	// As a result, the router would time out on shutting down this chain.
	h.bootstrapper.Halt()
}

// Calls [h.engine.Shutdown] and [h.onCloseF]; closes [h.closed].
func (h *Handler) shutdown() {
	h.ctx.Lock.Lock()
	defer h.ctx.Lock.Unlock()

	startTime := h.clock.Time()
	if err := h.engine.Shutdown(); err != nil {
		h.ctx.Log.Error("Error while shutting down the chain: %s", err)
	}
	if h.onCloseF != nil {
		go h.onCloseF()
	}
	endTime := h.clock.Time()
	h.metrics.shutdown.Observe(float64(endTime.Sub(startTime)))
	close(h.closed)
}

func (h *Handler) dispatchInternal() {
	for {
		select {
		case <-h.closed:
			return
		case msg := <-h.msgFromVMChan:
			if closing := h.closing.GetValue(); closing {
				return
			}
			// handle a message from the VM
			inMsg := h.mc.InternalVMMessage(h.ctx.NodeID, uint32(msg))
			h.Push(inMsg)
		}
	}
}

func (h *Handler) endInterval() {
	now := h.clock.Time()
	h.cpuTracker.EndInterval(now)
}

// if subnet is validator only and this is not a validator or self, returns false.
func (h *Handler) isValidator(nodeID ids.ShortID) bool {
	return !h.ctx.IsValidatorOnly() || nodeID == h.ctx.NodeID || h.validators.Contains(nodeID)
}

func getContainerIDs(msg message.InboundMessage) ([]ids.ID, error) {
	containerIDsBytes := msg.Get(message.ContainerIDs).([][]byte)
	res := make([]ids.ID, len(containerIDsBytes))
	idSet := ids.NewSet(len(containerIDsBytes))
	for i, containerIDBytes := range containerIDsBytes {
		containerID, err := ids.ToID(containerIDBytes)
		if err != nil {
			return nil, err
		}
		if idSet.Contains(containerID) {
			return nil, errDuplicatedContainerID
		}
		res[i] = containerID
		idSet.Add(containerID)
	}
	return res, nil
}<|MERGE_RESOLUTION|>--- conflicted
+++ resolved
@@ -214,7 +214,6 @@
 	switch op {
 	case message.Notify:
 		vmMsg := msg.Get(message.VMMessage).(uint32)
-<<<<<<< HEAD
 		err = targetGear.Notify(common.Message(vmMsg))
 
 	case message.GossipRequest:
@@ -222,23 +221,6 @@
 
 	case message.Timeout:
 		err = targetGear.Timeout()
-
-	case message.Connected:
-		nodeID := msg.NodeID()
-		err = targetGear.Connected(nodeID)
-
-	case message.Disconnected:
-		nodeID := msg.NodeID()
-		err = targetGear.Disconnected(nodeID)
-=======
-		err = h.engine.Notify(common.Message(vmMsg))
-
-	case message.GossipRequest:
-		err = h.engine.Gossip()
-
-	case message.Timeout:
-		err = h.engine.Timeout()
->>>>>>> 8e55c118
 
 	default:
 		err = h.handleConsensusMsg(msg)
@@ -397,18 +379,16 @@
 		}
 		return targetGear.Chits(nodeID, reqID, votes)
 
-<<<<<<< HEAD
 	case message.QueryFailed:
 		reqID := msg.Get(message.RequestID).(uint32)
 		return targetGear.QueryFailed(nodeID, reqID)
-=======
+
 	case message.Connected:
 		peerVersion := msg.Get(message.VersionStruct).(version.Application)
-		return h.engine.Connected(nodeID, peerVersion)
+		return targetGear.Connected(nodeID, peerVersion)
 
 	case message.Disconnected:
-		return h.engine.Disconnected(nodeID)
->>>>>>> 8e55c118
+		return targetGear.Disconnected(nodeID)
 
 	case message.AppRequest:
 		reqID := msg.Get(message.RequestID).(uint32)
