// (c) 2019-2020, Ava Labs, Inc. All rights reserved.
// See the file LICENSE for licensing terms.

package router

import (
	"encoding/binary"
	"errors"
	"fmt"
	"strings"
	"sync"
	"time"

	"github.com/prometheus/client_golang/prometheus"

	"github.com/ava-labs/avalanchego/ids"
	"github.com/ava-labs/avalanchego/message"
	"github.com/ava-labs/avalanchego/snow/networking/timeout"
	"github.com/ava-labs/avalanchego/utils/constants"
	"github.com/ava-labs/avalanchego/utils/hashing"
	"github.com/ava-labs/avalanchego/utils/linkedhashmap"
	"github.com/ava-labs/avalanchego/utils/logging"
	"github.com/ava-labs/avalanchego/utils/timer"
	"github.com/ava-labs/avalanchego/utils/timer/mockable"
	"github.com/ava-labs/avalanchego/utils/wrappers"
)

const (
	defaultCPUInterval = 15 * time.Second
)

var (
	errUnknownChain = errors.New("received message for unknown chain")

	_ Router = &ChainRouter{}
)

type requestEntry struct {
	// When this request was registered
	time time.Time
	// The type of request that was made
	op message.Op
}

// ChainRouter routes incoming messages from the validator network
// to the consensus engines that the messages are intended for.
// Note that consensus engines are uniquely identified by the ID of the chain
// that they are working on.
type ChainRouter struct {
	clock      mockable.Clock
	log        logging.Logger
	msgCreator message.Creator
	lock       sync.Mutex
	chains     map[ids.ID]*Handler

	// It is only safe to call [RegisterResponse] with the router lock held. Any
	// other calls to the timeout manager with the router lock held could cause
	// a deadlock because the timeout manager will call Benched and Unbenched.
	timeoutManager *timeout.Manager

	gossiper         *timer.Repeater
	intervalNotifier *timer.Repeater
	closeTimeout     time.Duration
	peers            ids.ShortSet
	// node ID --> chains that node is benched on
	// invariant: if a node is benched on any chain, it is treated as disconnected on all chains
	benched        map[ids.ShortID]ids.Set
	criticalChains ids.Set
	onFatal        func(exitCode int)
	metrics        *routerMetrics
	// Parameters for doing health checks
	healthConfig HealthConfig
	// aggregator of requests based on their time
	timedRequests linkedhashmap.LinkedHashmap
	// Must only be accessed in method [createRequestID].
	// [lock] must be held when [requestIDBytes] is accessed.
	requestIDBytes []byte
}

// Initialize the router.
//
// When this router receives an incoming message, it cancels the timeout in
// [timeouts] associated with the request that caused the incoming message, if
// applicable.
//
// This router also fires a gossip event every [gossipFrequency] to the engine,
// notifying the engine it should gossip it's accepted set.
func (cr *ChainRouter) Initialize(
	nodeID ids.ShortID,
	log logging.Logger,
	msgCreator message.Creator,
	timeoutManager *timeout.Manager,
	gossipFrequency time.Duration,
	closeTimeout time.Duration,
	criticalChains ids.Set,
	onFatal func(exitCode int),
	healthConfig HealthConfig,
	metricsNamespace string,
	metricsRegisterer prometheus.Registerer,
) error {
	cr.log = log
	cr.msgCreator = msgCreator
	cr.chains = make(map[ids.ID]*Handler)
	cr.timeoutManager = timeoutManager
	cr.gossiper = timer.NewRepeater(cr.Gossip, gossipFrequency)
	cr.intervalNotifier = timer.NewRepeater(cr.EndInterval, defaultCPUInterval)
	cr.closeTimeout = closeTimeout
	cr.benched = make(map[ids.ShortID]ids.Set)
	cr.criticalChains = criticalChains
	cr.onFatal = onFatal
	cr.timedRequests = linkedhashmap.New()
	cr.peers.Add(nodeID)
	cr.healthConfig = healthConfig
	cr.requestIDBytes = make([]byte, hashing.AddrLen+hashing.HashLen+wrappers.IntLen+wrappers.ByteLen) // Validator ID, Chain ID, Request ID, Msg Type

	// Register metrics
	rMetrics, err := newRouterMetrics(metricsNamespace, metricsRegisterer)
	if err != nil {
		return err
	}
	cr.metrics = rMetrics

	go log.RecoverAndPanic(cr.gossiper.Dispatch)
	go log.RecoverAndPanic(cr.intervalNotifier.Dispatch)
	return nil
}

// RegisterRequest marks that we should expect to receive a reply from the given
// validator regarding the given chain and the reply should have the given
// requestID.
// The type of message we expect is [op].
// Every registered request must be cleared either by receiving a valid reply
// and passing it to the appropriate chain or by a timeout.
// This method registers a timeout that calls such methods if we don't get a
// reply in time.
func (cr *ChainRouter) RegisterRequest(
	nodeID ids.ShortID,
	chainID ids.ID,
	requestID uint32,
	op message.Op,
) {
	cr.lock.Lock()
	// When we receive a response message type (Chits, Put, Accepted, etc.)
	// we validate that we actually sent the corresponding request.
	// Give this request a unique ID so we can do that validation.
	uniqueRequestID := cr.createRequestID(nodeID, chainID, requestID, op)
	// Add to the set of unfulfilled requests
	cr.timedRequests.Put(uniqueRequestID, requestEntry{
		time: cr.clock.Time(),
		op:   op,
	})
	cr.metrics.outstandingRequests.Set(float64(cr.timedRequests.Len()))
	cr.lock.Unlock()

	failedOp, exists := message.ResponseToFailedOps[op]
	if !exists {
		// This should never happen
		cr.log.Error("failed to convert operation type: %s", op)
		return
	}

	// Register a timeout to fire if we don't get a reply in time.
	cr.timeoutManager.RegisterRequest(nodeID, chainID, op, uniqueRequestID, func() {
		msg := cr.msgCreator.InternalFailedRequest(failedOp, nodeID, chainID, requestID)
		cr.HandleInbound(msg)
	})
}

func (cr *ChainRouter) HandleInbound(msg message.InboundMessage) {
	nodeID := msg.NodeID()
	op := msg.Op()
	chainID, err := ids.ToID(msg.Get(message.ChainID).([]byte))
	cr.log.AssertNoError(err)

	// AppGossip is the only message currently not containing a requestID
	// Here we assign the requestID already in use for gossiped containers
	// to allow a uniform handling of all messages
	var requestID uint32
	if op == message.AppGossip {
		requestID = constants.GossipMsgRequestID
	} else {
		requestID = msg.Get(message.RequestID).(uint32)
	}

	cr.lock.Lock()
	defer cr.lock.Unlock()

	// Get the chain, if it exists
	chain, exists := cr.chains[chainID]
	if !exists || !chain.isValidator(nodeID) {
		cr.log.Debug(
			"Message %s from (%s. %s) dropped. Error: %s",
			op,
			nodeID,
			chainID,
			errUnknownChain,
		)

		msg.OnFinishedHandling()
		return
	}

<<<<<<< HEAD
	if _, notRequested := message.UnrequestedOps[op]; notRequested ||
		(op == message.Put && requestID == constants.GossipMsgRequestID) {
=======
	if _, notRequested := message.UnrequestedOps[op]; notRequested || (op == message.Put && requestID == constants.GossipMsgRequestID) {
		if chain.ctx.IsExecuting() {
			cr.log.Debug("dropping %s and skipping queue since the chain is currently executing", op)
			cr.metrics.droppedRequests.Inc()
			return
		}
>>>>>>> 01c21658
		chain.Push(msg)
		return
	}

	if expectedResponse, isFailed := message.FailedToResponseOps[op]; isFailed {
		// Create the request ID of the request we sent that this message is in
		// response to.
		uniqueRequestID, req := cr.clearRequest(expectedResponse, nodeID, chainID, requestID)
		if req == nil {
			// This was a duplicated response.
			msg.OnFinishedHandling()
			return
		}

		// Tell the timeout manager we are no longer expecting a response
		cr.timeoutManager.RemoveRequest(uniqueRequestID)

		// Pass the failure to the chain
		chain.Push(msg)
		return
	}

	if chain.ctx.IsExecuting() {
		cr.log.Debug("dropping %s and skipping queue since the chain is currently executing", op)
		cr.metrics.droppedRequests.Inc()
		return
	}

	uniqueRequestID, req := cr.clearRequest(op, nodeID, chainID, requestID)
	if req == nil {
		// We didn't request this message.
		msg.OnFinishedHandling()
		return
	}

	// Calculate how long it took [nodeID] to reply
	latency := cr.clock.Time().Sub(req.time)

	// Tell the timeout manager we got a response
	cr.timeoutManager.RegisterResponse(nodeID, chainID, uniqueRequestID, req.op, latency)

	// Pass the response to the chain
	chain.Push(msg)
}

// Shutdown shuts down this router
func (cr *ChainRouter) Shutdown() {
	cr.log.Info("shutting down chain router")
	cr.lock.Lock()
	prevChains := cr.chains
	cr.chains = map[ids.ID]*Handler{}
	cr.lock.Unlock()

	cr.gossiper.Stop()
	cr.intervalNotifier.Stop()

	for _, chain := range prevChains {
		chain.StartShutdown()
	}

	ticker := time.NewTicker(cr.closeTimeout)
	timedOut := false
	for _, chain := range prevChains {
		select {
		case <-chain.closed:
		case <-ticker.C:
			timedOut = true
		}
	}
	if timedOut {
		cr.log.Warn("timed out while shutting down the chains")
	}
	ticker.Stop()
}

// AddChain registers the specified chain so that incoming
// messages can be routed to it
func (cr *ChainRouter) AddChain(chain *Handler) {
	cr.lock.Lock()
	defer cr.lock.Unlock()

	chainID := chain.Context().ChainID
	cr.log.Debug("registering chain %s with chain router", chainID)
	chain.onCloseF = func() { cr.removeChain(chainID) }
	cr.chains[chainID] = chain

	for validatorID := range cr.peers {
		// If this validator is benched on any chain, treat them as disconnected on all chains
		if _, benched := cr.benched[validatorID]; !benched {
			msg := cr.msgCreator.InternalConnected(validatorID)
			chain.Push(msg)
		}
	}
}

// Connected routes an incoming notification that a validator was just connected
func (cr *ChainRouter) Connected(validatorID ids.ShortID) {
	cr.lock.Lock()
	defer cr.lock.Unlock()

	cr.peers.Add(validatorID)
	// If this validator is benched on any chain, treat them as disconnected on all chains
	if _, benched := cr.benched[validatorID]; benched {
		return
	}

	msg := cr.msgCreator.InternalConnected(validatorID)

	// TODO: fire up an event when validator state changes i.e when they leave set, disconnect.
	// we cannot put a subnet-only validator check here since Disconnected would not be handled properly.
	for _, chain := range cr.chains {
		chain.Push(msg)
	}
}

// Disconnected routes an incoming notification that a validator was connected
func (cr *ChainRouter) Disconnected(validatorID ids.ShortID) {
	cr.lock.Lock()
	defer cr.lock.Unlock()

	cr.peers.Remove(validatorID)
	if _, benched := cr.benched[validatorID]; benched {
		return
	}

	msg := cr.msgCreator.InternalDisconnected(validatorID)

	// TODO: fire up an event when validator state changes i.e when they leave set, disconnect.
	// we cannot put a subnet-only validator check here since if a validator connects then it leaves validator-set, it would not be disconnected properly.
	for _, chain := range cr.chains {
		chain.Push(msg)
	}
}

// Benched routes an incoming notification that a validator was benched
func (cr *ChainRouter) Benched(chainID ids.ID, validatorID ids.ShortID) {
	cr.lock.Lock()
	defer cr.lock.Unlock()

	benchedChains, exists := cr.benched[validatorID]
	benchedChains.Add(chainID)
	cr.benched[validatorID] = benchedChains
	if exists || !cr.peers.Contains(validatorID) {
		// If the set already existed, then the node was previously benched.
		return
	}

	msg := cr.msgCreator.InternalDisconnected(validatorID)

	for _, chain := range cr.chains {
		chain.Push(msg)
	}
}

// Unbenched routes an incoming notification that a validator was just unbenched
func (cr *ChainRouter) Unbenched(chainID ids.ID, validatorID ids.ShortID) {
	cr.lock.Lock()
	defer cr.lock.Unlock()

	benchedChains := cr.benched[validatorID]
	benchedChains.Remove(chainID)
	if benchedChains.Len() == 0 {
		delete(cr.benched, validatorID)
	} else {
		cr.benched[validatorID] = benchedChains
		return // This node is still benched
	}

	if !cr.peers.Contains(validatorID) {
		return
	}

	msg := cr.msgCreator.InternalConnected(validatorID)

	for _, chain := range cr.chains {
		chain.Push(msg)
	}
}

// Gossip accepted containers
func (cr *ChainRouter) Gossip() {
	cr.lock.Lock()
	defer cr.lock.Unlock()

	for _, chain := range cr.chains {
		chain.Gossip()
	}
}

// EndInterval notifies the chains that the current CPU interval has ended
// TODO remove?
func (cr *ChainRouter) EndInterval() {
	cr.lock.Lock()
	defer cr.lock.Unlock()

	for _, chain := range cr.chains {
		chain.endInterval()
	}
}

// HealthCheck returns results of router health checks. Returns:
// 1) Information about health check results
// 2) An error if the health check reports unhealthy
func (cr *ChainRouter) HealthCheck() (interface{}, error) {
	cr.lock.Lock()
	defer cr.lock.Unlock()

	numOutstandingReqs := cr.timedRequests.Len()
	isOutstandingReqs := numOutstandingReqs <= cr.healthConfig.MaxOutstandingRequests
	healthy := isOutstandingReqs
	details := map[string]interface{}{
		"outstandingRequests": numOutstandingReqs,
	}

	// check for long running requests
	now := cr.clock.Time()
	processingRequest := now
	if _, longestRunning, exists := cr.timedRequests.Oldest(); exists {
		processingRequest = longestRunning.(requestEntry).time
	}
	timeReqRunning := now.Sub(processingRequest)
	isOutstanding := timeReqRunning <= cr.healthConfig.MaxOutstandingDuration
	healthy = healthy && isOutstanding
	details["longestRunningRequest"] = timeReqRunning.String()
	cr.metrics.longestRunningRequest.Set(float64(timeReqRunning))

	if !healthy {
		var errorReasons []string
		if !isOutstandingReqs {
			errorReasons = append(errorReasons, fmt.Sprintf("number of outstanding requests %d > %d", numOutstandingReqs, cr.healthConfig.MaxOutstandingRequests))
		}
		if !isOutstanding {
			errorReasons = append(errorReasons, fmt.Sprintf("time for outstanding requests %s > %s", timeReqRunning, cr.healthConfig.MaxOutstandingDuration))
		}
		// The router is not healthy
		return details, fmt.Errorf("the router is not healthy reason: %s", strings.Join(errorReasons, ", "))
	}
	return details, nil
}

// RemoveChain removes the specified chain so that incoming
// messages can't be routed to it
func (cr *ChainRouter) removeChain(chainID ids.ID) {
	cr.lock.Lock()
	chain, exists := cr.chains[chainID]
	if !exists {
		cr.log.Debug("can't remove unknown chain %s", chainID)
		cr.lock.Unlock()
		return
	}
	delete(cr.chains, chainID)
	cr.lock.Unlock()

	chain.StartShutdown()

	ticker := time.NewTicker(cr.closeTimeout)
	select {
	case <-chain.closed:
	case <-ticker.C:
		chain.Context().Log.Warn("timed out while shutting down")
	}
	ticker.Stop()

	if cr.onFatal != nil && cr.criticalChains.Contains(chainID) {
		go cr.onFatal(1)
	}
}

func (cr *ChainRouter) clearRequest(
	op message.Op,
	nodeID ids.ShortID,
	chainID ids.ID,
	requestID uint32,
) (ids.ID, *requestEntry) {
	// Create the request ID of the request we sent that this message is (allegedly) in response to.
	uniqueRequestID := cr.createRequestID(nodeID, chainID, requestID, op)

	// Mark that an outstanding request has been fulfilled
	requestIntf, exists := cr.timedRequests.Get(uniqueRequestID)
	if !exists {
		return uniqueRequestID, nil
	}

	cr.timedRequests.Delete(uniqueRequestID)
	cr.metrics.outstandingRequests.Set(float64(cr.timedRequests.Len()))

	request := requestIntf.(requestEntry)
	return uniqueRequestID, &request
}

// Assumes [cr.lock] is held.
// Assumes [message.Op] is an alias of byte.
func (cr *ChainRouter) createRequestID(nodeID ids.ShortID, chainID ids.ID, requestID uint32, op message.Op) ids.ID {
	copy(cr.requestIDBytes, nodeID[:])
	copy(cr.requestIDBytes[hashing.AddrLen:], chainID[:])
	binary.BigEndian.PutUint32(cr.requestIDBytes[hashing.AddrLen+hashing.HashLen:], requestID)
	cr.requestIDBytes[hashing.AddrLen+hashing.HashLen+wrappers.IntLen] = byte(op)
	return hashing.ComputeHash256Array(cr.requestIDBytes)
}<|MERGE_RESOLUTION|>--- conflicted
+++ resolved
@@ -200,17 +200,12 @@
 		return
 	}
 
-<<<<<<< HEAD
-	if _, notRequested := message.UnrequestedOps[op]; notRequested ||
-		(op == message.Put && requestID == constants.GossipMsgRequestID) {
-=======
 	if _, notRequested := message.UnrequestedOps[op]; notRequested || (op == message.Put && requestID == constants.GossipMsgRequestID) {
 		if chain.ctx.IsExecuting() {
 			cr.log.Debug("dropping %s and skipping queue since the chain is currently executing", op)
 			cr.metrics.droppedRequests.Inc()
 			return
 		}
->>>>>>> 01c21658
 		chain.Push(msg)
 		return
 	}
