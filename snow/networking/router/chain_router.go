--- conflicted
+++ resolved
@@ -5,13 +5,9 @@
 
 import (
 	"encoding/binary"
-<<<<<<< HEAD
 	"errors"
 	"fmt"
-=======
-	"fmt"
 	"strings"
->>>>>>> 43d7fb16
 	"sync"
 	"time"
 
@@ -32,16 +28,11 @@
 	defaultCPUInterval = 15 * time.Second
 )
 
-<<<<<<< HEAD
 var (
-	errUnhealthy    = errors.New("the router is not healthy")
 	errUnknownChain = errors.New("received message for unknown chain")
 
 	_ Router = &ChainRouter{}
 )
-=======
-var _ Router = &ChainRouter{}
->>>>>>> 43d7fb16
 
 type requestEntry struct {
 	// When this request was registered
