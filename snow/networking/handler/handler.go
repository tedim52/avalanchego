// Copyright (C) 2019-2021, Ava Labs, Inc. All rights reserved.
// See the file LICENSE for licensing terms.

package handler

import (
	"fmt"
	"sync"
	"time"

	"github.com/ava-labs/avalanchego/ids"
	"github.com/ava-labs/avalanchego/message"
	"github.com/ava-labs/avalanchego/snow"
	"github.com/ava-labs/avalanchego/snow/engine/common"
	"github.com/ava-labs/avalanchego/snow/networking/tracker"
	"github.com/ava-labs/avalanchego/snow/networking/worker"
	"github.com/ava-labs/avalanchego/snow/validators"
	"github.com/ava-labs/avalanchego/utils/constants"
	"github.com/ava-labs/avalanchego/utils/timer/mockable"
	"github.com/ava-labs/avalanchego/utils/uptime"
	"github.com/ava-labs/avalanchego/version"
)

const (
	cpuHalflife           = 15 * time.Second
	threadPoolSize        = 2
	numDispatchersToClose = 3
)

var _ Handler = &handler{}

type Handler interface {
	common.Timer

	Context() *snow.ConsensusContext
	IsValidator(nodeID ids.ShortID) bool

	SetBootstrapper(engine common.BootstrapableEngine)
	Bootstrapper() common.BootstrapableEngine

	SetConsensus(engine common.Engine)
	Consensus() common.Engine

	SetOnStopped(onStopped func())

	Start(recoverPanic bool)
	Push(msg message.InboundMessage)
	Stop()
	StopWithError(err error)
	Stopped() chan struct{}
}

// handler passes incoming messages from the network to the consensus engine.
// (Actually, it receives the incoming messages from a ChainRouter, but same difference.)
type handler struct {
	metrics *metrics

	// Useful for faking time in tests
	clock mockable.Clock

	ctx *snow.ConsensusContext
	mc  message.Creator
	// The validator set that validates this chain
	validators validators.Set
	// Receives messages from the VM
	msgFromVMChan   <-chan common.Message
	preemptTimeouts chan struct{}
	gossipFrequency time.Duration

	bootstrapper common.BootstrapableEngine
	engine       common.Engine
	// onStopped is called in a goroutine when this handler finishes shutting
	// down. If it is nil then it is skipped.
	onStopped func()

	// Tracks CPU time spent processing messages from each node
	cpuTracker tracker.TimeTracker
	// Holds messages that [engine] hasn't processed yet.
	// [unprocessedMsgsCond.L] must be held while accessing [syncMessageQueue].
	syncMessageQueue MessageQueue
	// Holds messages that [engine] hasn't processed yet.
	// [unprocessedAsyncMsgsCond.L] must be held while accessing [asyncMessageQueue].
	asyncMessageQueue MessageQueue
	// Worker pool for handling asynchronous consensus messages
	asyncMessagePool worker.Pool
	timeouts         chan struct{}

	closeOnce            sync.Once
	closingChan          chan struct{}
	numDispatchersClosed int
	// Closed when this handler and [engine] are done shutting down
	closed chan struct{}
}

// Initialize this consensus handler
// [engine] must be initialized before initializing this handler
func New(
	mc message.Creator,
	ctx *snow.ConsensusContext,
	validators validators.Set,
	msgFromVMChan <-chan common.Message,
	preemptTimeouts chan struct{},
	gossipFrequency time.Duration,
) (Handler, error) {
	h := &handler{
		ctx:             ctx,
		mc:              mc,
		validators:      validators,
		msgFromVMChan:   msgFromVMChan,
		preemptTimeouts: preemptTimeouts,
		gossipFrequency: gossipFrequency,

		cpuTracker:       tracker.NewCPUTracker(uptime.ContinuousFactory{}, cpuHalflife),
		asyncMessagePool: worker.NewPool(threadPoolSize),
		timeouts:         make(chan struct{}, 1),

		closingChan: make(chan struct{}),
		closed:      make(chan struct{}),
	}

	var err error
	h.metrics, err = newMetrics("handler", h.ctx.Registerer)
	if err != nil {
		return nil, fmt.Errorf("initializing handler metrics errored with: %w", err)
	}
	h.syncMessageQueue, err = NewMessageQueue(h.ctx.Log, h.validators, h.cpuTracker, "handler", h.ctx.Registerer)
	if err != nil {
		return nil, fmt.Errorf("initializing sync message queue errored with: %w", err)
	}
	h.asyncMessageQueue, err = NewMessageQueue(h.ctx.Log, h.validators, h.cpuTracker, "handler_async", h.ctx.Registerer)
	if err != nil {
		return nil, fmt.Errorf("initializing async message queue errored with: %w", err)
	}
	return h, nil
}

func (h *handler) Context() *snow.ConsensusContext { return h.ctx }

func (h *handler) IsValidator(nodeID ids.ShortID) bool {
	return !h.ctx.IsValidatorOnly() ||
		nodeID == h.ctx.NodeID ||
		h.validators.Contains(nodeID)
}

<<<<<<< HEAD
// updateState update node state as reported in context
func (h *handler) updateState() {
	switch {
	case h.bootstrapper != nil:
		h.ctx.SetState(snow.Bootstrapping)
	case h.engine != nil:
		h.ctx.SetState(snow.NormalOp)
	default:
	}
}
=======
func (h *handler) SetBootstrapper(engine common.BootstrapableEngine) { h.bootstrapper = engine }
func (h *handler) Bootstrapper() common.BootstrapableEngine          { return h.bootstrapper }
>>>>>>> 88835a60

func (h *handler) SetBootstrapper(engine common.BootstrapableEngine) {
	h.bootstrapper = engine
	h.updateState()
}
func (h *handler) Bootstrapper() common.BootstrapableEngine { return h.bootstrapper }

func (h *handler) SetConsensus(engine common.Engine) {
	h.engine = engine
	h.updateState()
}
func (h *handler) Consensus() common.Engine { return h.engine }

func (h *handler) SetOnStopped(onStopped func()) { h.onStopped = onStopped }

func (h *handler) Start(recoverPanic bool) {
	if recoverPanic {
		go h.ctx.Log.RecoverAndExit(h.dispatchSync, func() {
			h.ctx.Log.Error("chain was shutdown due to a panic in the sync dispatcher")
		})
		go h.ctx.Log.RecoverAndExit(h.dispatchAsync, func() {
			h.ctx.Log.Error("chain was shutdown due to a panic in the async dispatcher")
		})
		go h.ctx.Log.RecoverAndExit(h.dispatchChans, func() {
			h.ctx.Log.Error("chain was shutdown due to a panic in the chan dispatcher")
		})
	} else {
		go h.ctx.Log.RecoverAndPanic(h.dispatchSync)
		go h.ctx.Log.RecoverAndPanic(h.dispatchAsync)
		go h.ctx.Log.RecoverAndPanic(h.dispatchChans)
	}
}

// Push the message onto the handler's queue
func (h *handler) Push(msg message.InboundMessage) {
	switch msg.Op() {
	case message.AppRequest, message.AppGossip, message.AppRequestFailed, message.AppResponse:
		h.asyncMessageQueue.Push(msg)
	default:
		h.syncMessageQueue.Push(msg)
	}
}

func (h *handler) RegisterTimeout(d time.Duration) {
	go func() {
		timer := time.NewTimer(d)
		defer timer.Stop()

		select {
		case <-timer.C:
		case <-h.preemptTimeouts:
		}

		// If there is already a timeout ready to fire - just drop the
		// additional timeout. This ensures that all goroutines that are spawned
		// here are able to close if the chain is shutdown.
		select {
		case h.timeouts <- struct{}{}:
		default:
		}
	}()
}

func (h *handler) Stop() {
	h.closeOnce.Do(func() {
		// Must hold the locks here to ensure there's no race condition in where
		// we check the value of [h.closing] after the call to [Signal].
		h.syncMessageQueue.Shutdown()
		h.asyncMessageQueue.Shutdown()
		close(h.closingChan)

		// TODO: switch this to use a [context.Context] with a cancel function.
		//
		// Don't process any more bootstrap messages. If a dispatcher is
		// processing a bootstrap message, stop. We do this because if we
		// didn't, and the engine was in the middle of executing state
		// transitions during bootstrapping, we wouldn't be able to grab
		// [h.ctx.Lock] until the engine finished executing state transitions,
		// which may take a long time. As a result, the router would time out on
		// shutting down this chain.
		h.bootstrapper.Halt()
	})
}

func (h *handler) StopWithError(err error) {
	h.ctx.Log.Fatal("shutting down chain due to unexpected error: %s", err)
	h.Stop()
}

func (h *handler) Stopped() chan struct{} { return h.closed }

func (h *handler) dispatchSync() {
	defer h.closeDispatcher()

	// Handle sync messages from the router
	for {
		// Get the next message we should process. If the handler is shutting
		// down, we may fail to pop a message.
		msg, ok := h.popUnexpiredMsg(h.syncMessageQueue)
		if !ok {
			return
		}

		// If there is an error handling the message, shut down the chain
		if err := h.handleSyncMsg(msg); err != nil {
			h.StopWithError(fmt.Errorf(
				"%w while processing sync message: %s",
				err,
				msg,
			))
			return
		}
	}
}

func (h *handler) dispatchAsync() {
	defer func() {
		h.asyncMessagePool.Shutdown()
		h.closeDispatcher()
	}()

	// Handle async messages from the router
	for {
		// Get the next message we should process. If the handler is shutting
		// down, we may fail to pop a message.
		msg, ok := h.popUnexpiredMsg(h.asyncMessageQueue)
		if !ok {
			return
		}

		h.handleAsyncMsg(msg)
	}
}

func (h *handler) dispatchChans() {
	gossiper := time.NewTicker(h.gossipFrequency)
	defer func() {
		gossiper.Stop()
		h.closeDispatcher()
	}()

	// Handle messages generated by the handler and the VM
	for {
		var msg message.InboundMessage
		select {
		case <-h.closingChan:
			return

		case vmMSG := <-h.msgFromVMChan:
			msg = h.mc.InternalVMMessage(h.ctx.NodeID, uint32(vmMSG))

		case <-gossiper.C:
			msg = h.mc.InternalGossipRequest(h.ctx.NodeID)

		case <-h.timeouts:
			msg = h.mc.InternalTimeout(h.ctx.NodeID)
		}

		if err := h.handleChanMsg(msg); err != nil {
			h.StopWithError(fmt.Errorf(
				"%w while processing async message: %s",
				err,
				msg,
			))
			return
		}
	}
}

func (h *handler) handleSyncMsg(msg message.InboundMessage) error {
	h.ctx.Log.Debug("Forwarding sync message to consensus: %s", msg)

	var (
		nodeID    = msg.NodeID()
		op        = msg.Op()
		startTime = h.clock.Time()
	)
	h.cpuTracker.StartCPU(nodeID, startTime)
	h.ctx.Lock.Lock()
	defer func() {
		h.ctx.Lock.Unlock()

		var (
			endTime   = h.clock.Time()
			histogram = h.metrics.messages[op]
		)
		h.cpuTracker.StopCPU(nodeID, endTime)
		histogram.Observe(float64(endTime.Sub(startTime)))
		msg.OnFinishedHandling()
		h.ctx.Log.Debug("Finished handling sync message: %s", op)
	}()

	engine, err := h.getEngine()
	if err != nil {
		return err
	}

	switch op {
	case message.GetAcceptedFrontier:
		reqID := msg.Get(message.RequestID).(uint32)
		return engine.GetAcceptedFrontier(nodeID, reqID)

	case message.AcceptedFrontier:
		reqID := msg.Get(message.RequestID).(uint32)
		containerIDs, err := getContainerIDs(msg)
		if err != nil {
			h.ctx.Log.Debug(
				"Malformed message %s from (%s%s, %d): %s",
				op,
				constants.NodeIDPrefix,
				nodeID,
				reqID,
				err,
			)
			return engine.GetAcceptedFrontierFailed(nodeID, reqID)
		}
		return engine.AcceptedFrontier(nodeID, reqID, containerIDs)

	case message.GetAcceptedFrontierFailed:
		reqID := msg.Get(message.RequestID).(uint32)
		return engine.GetAcceptedFrontierFailed(nodeID, reqID)

	case message.GetAccepted:
		reqID := msg.Get(message.RequestID).(uint32)
		containerIDs, err := getContainerIDs(msg)
		if err != nil {
			h.ctx.Log.Debug(
				"Malformed message %s from (%s%s, %d): %s",
				op,
				constants.NodeIDPrefix,
				nodeID,
				reqID,
				err,
			)
			return nil
		}
		return engine.GetAccepted(nodeID, reqID, containerIDs)

	case message.Accepted:
		reqID := msg.Get(message.RequestID).(uint32)
		containerIDs, err := getContainerIDs(msg)
		if err != nil {
			h.ctx.Log.Debug(
				"Malformed message %s from (%s%s, %d): %s",
				op,
				constants.NodeIDPrefix,
				nodeID,
				reqID,
				err,
			)
			return engine.GetAcceptedFailed(nodeID, reqID)
		}
		return engine.Accepted(nodeID, reqID, containerIDs)

	case message.GetAcceptedFailed:
		reqID := msg.Get(message.RequestID).(uint32)
		return engine.GetAcceptedFailed(nodeID, reqID)

	case message.GetAncestors:
		reqID := msg.Get(message.RequestID).(uint32)
		containerID, err := ids.ToID(msg.Get(message.ContainerID).([]byte))
		h.ctx.Log.AssertNoError(err)
		return engine.GetAncestors(nodeID, reqID, containerID)

	case message.GetAncestorsFailed:
		reqID := msg.Get(message.RequestID).(uint32)
		return engine.GetAncestorsFailed(nodeID, reqID)

	case message.Ancestors:
		reqID := msg.Get(message.RequestID).(uint32)
		containers := msg.Get(message.MultiContainerBytes).([][]byte)
		return engine.Ancestors(nodeID, reqID, containers)

	case message.Get:
		reqID := msg.Get(message.RequestID).(uint32)
		containerID, err := ids.ToID(msg.Get(message.ContainerID).([]byte))
		h.ctx.Log.AssertNoError(err)
		return engine.Get(nodeID, reqID, containerID)

	case message.GetFailed:
		reqID := msg.Get(message.RequestID).(uint32)
		return engine.GetFailed(nodeID, reqID)

	case message.Put:
		reqID := msg.Get(message.RequestID).(uint32)
		container := msg.Get(message.ContainerBytes).([]byte)
		return engine.Put(nodeID, reqID, container)

	case message.PushQuery:
		reqID := msg.Get(message.RequestID).(uint32)
		container := msg.Get(message.ContainerBytes).([]byte)
		return engine.PushQuery(nodeID, reqID, container)

	case message.PullQuery:
		reqID := msg.Get(message.RequestID).(uint32)
		containerID, err := ids.ToID(msg.Get(message.ContainerID).([]byte))
		h.ctx.Log.AssertNoError(err)
		return engine.PullQuery(nodeID, reqID, containerID)

	case message.Chits:
		reqID := msg.Get(message.RequestID).(uint32)
		votes, err := getContainerIDs(msg)
		if err != nil {
			h.ctx.Log.Debug(
				"Malformed message %s from (%s%s, %d): %s",
				op,
				constants.NodeIDPrefix,
				nodeID,
				reqID,
				err,
			)
			return engine.QueryFailed(nodeID, reqID)
		}
		return engine.Chits(nodeID, reqID, votes)

	case message.QueryFailed:
		reqID := msg.Get(message.RequestID).(uint32)
		return engine.QueryFailed(nodeID, reqID)

	case message.Connected:
		peerVersion := msg.Get(message.VersionStruct).(version.Application)
		return engine.Connected(nodeID, peerVersion)

	case message.Disconnected:
		return engine.Disconnected(nodeID)

	default:
		return fmt.Errorf(
			"attempt to submit unhandled sync msg %s from %s%s",
			op,
			constants.NodeIDPrefix,
			nodeID,
		)
	}
}

func (h *handler) handleAsyncMsg(msg message.InboundMessage) {
	h.asyncMessagePool.Send(func() {
		if err := h.executeAsyncMsg(msg); err != nil {
			h.StopWithError(fmt.Errorf(
				"%w while processing async message: %s",
				err,
				msg,
			))
		}
	})
}

func (h *handler) executeAsyncMsg(msg message.InboundMessage) error {
	h.ctx.Log.Debug("Forwarding async message to consensus: %s", msg)

	var (
		nodeID    = msg.NodeID()
		op        = msg.Op()
		startTime = h.clock.Time()
	)
	h.cpuTracker.StartCPU(nodeID, startTime)
	defer func() {
		var (
			endTime   = h.clock.Time()
			histogram = h.metrics.messages[op]
		)
		h.cpuTracker.StopCPU(nodeID, endTime)
		histogram.Observe(float64(endTime.Sub(startTime)))
		msg.OnFinishedHandling()
		h.ctx.Log.Debug("Finished handling async message: %s", op)
	}()

	engine, err := h.getEngine()
	if err != nil {
		return err
	}

	switch op {
	case message.AppRequest:
		reqID := msg.Get(message.RequestID).(uint32)
		appBytes := msg.Get(message.AppBytes).([]byte)
		return engine.AppRequest(nodeID, reqID, msg.ExpirationTime(), appBytes)

	case message.AppResponse:
		reqID := msg.Get(message.RequestID).(uint32)
		appBytes := msg.Get(message.AppBytes).([]byte)
		return engine.AppResponse(nodeID, reqID, appBytes)

	case message.AppRequestFailed:
		reqID := msg.Get(message.RequestID).(uint32)
		return engine.AppRequestFailed(nodeID, reqID)

	case message.AppGossip:
		appBytes := msg.Get(message.AppBytes).([]byte)
		return engine.AppGossip(nodeID, appBytes)

	default:
		return fmt.Errorf(
			"attempt to submit unhandled async msg %s from %s%s",
			op,
			constants.NodeIDPrefix,
			nodeID,
		)
	}
}

func (h *handler) handleChanMsg(msg message.InboundMessage) error {
	h.ctx.Log.Debug("Forwarding chan message to consensus: %s", msg)

	var (
		op        = msg.Op()
		startTime = h.clock.Time()
	)
	h.ctx.Lock.Lock()
	defer func() {
		h.ctx.Lock.Unlock()

		var (
			endTime   = h.clock.Time()
			histogram = h.metrics.messages[op]
		)
		histogram.Observe(float64(endTime.Sub(startTime)))
		msg.OnFinishedHandling()
		h.ctx.Log.Debug("Finished handling chan message: %s", op)
	}()

	engine, err := h.getEngine()
	if err != nil {
		return err
	}

	switch op := msg.Op(); op {
	case message.Notify:
		vmMsg := msg.Get(message.VMMessage).(uint32)
		return engine.Notify(common.Message(vmMsg))

	case message.GossipRequest:
		return engine.Gossip()

	case message.Timeout:
		return engine.Timeout()

	default:
		return fmt.Errorf(
			"attempt to submit unhandled chan msg %s",
			op,
		)
	}
}

func (h *handler) getEngine() (common.Engine, error) {
	state := h.ctx.GetState()
	switch state {
	case snow.Bootstrapping:
		return h.bootstrapper, nil
	case snow.NormalOp:
		return h.engine, nil
	default:
		return nil, fmt.Errorf("unknown handler for state %s", state)
	}
}

func (h *handler) popUnexpiredMsg(queue MessageQueue) (message.InboundMessage, bool) {
	for {
		// Get the next message we should process. If the handler is shutting
		// down, we may fail to pop a message.
		msg, ok := queue.Pop()
		if !ok {
			return nil, false
		}

		// If this message's deadline has passed, don't process it.
		if expirationTime := msg.ExpirationTime(); !expirationTime.IsZero() && h.clock.Time().After(expirationTime) {
			h.ctx.Log.Verbo(
				"Dropping message from %s%s due to timeout: %s",
				constants.NodeIDPrefix,
				msg.NodeID(),
				msg,
			)
			h.metrics.expired.Inc()
			msg.OnFinishedHandling()
			continue
		}

		return msg, true
	}
}

func (h *handler) closeDispatcher() {
	h.ctx.Lock.Lock()
	defer h.ctx.Lock.Unlock()

	h.numDispatchersClosed++
	if h.numDispatchersClosed < numDispatchersToClose {
		return
	}

	if err := h.engine.Shutdown(); err != nil {
		h.ctx.Log.Error("Error while shutting down the chain: %s", err)
	}
	if h.onStopped != nil {
		go h.onStopped()
	}
	close(h.closed)
}<|MERGE_RESOLUTION|>--- conflicted
+++ resolved
@@ -142,33 +142,11 @@
 		h.validators.Contains(nodeID)
 }
 
-<<<<<<< HEAD
-// updateState update node state as reported in context
-func (h *handler) updateState() {
-	switch {
-	case h.bootstrapper != nil:
-		h.ctx.SetState(snow.Bootstrapping)
-	case h.engine != nil:
-		h.ctx.SetState(snow.NormalOp)
-	default:
-	}
-}
-=======
 func (h *handler) SetBootstrapper(engine common.BootstrapableEngine) { h.bootstrapper = engine }
 func (h *handler) Bootstrapper() common.BootstrapableEngine          { return h.bootstrapper }
->>>>>>> 88835a60
-
-func (h *handler) SetBootstrapper(engine common.BootstrapableEngine) {
-	h.bootstrapper = engine
-	h.updateState()
-}
-func (h *handler) Bootstrapper() common.BootstrapableEngine { return h.bootstrapper }
-
-func (h *handler) SetConsensus(engine common.Engine) {
-	h.engine = engine
-	h.updateState()
-}
-func (h *handler) Consensus() common.Engine { return h.engine }
+
+func (h *handler) SetConsensus(engine common.Engine) { h.engine = engine }
+func (h *handler) Consensus() common.Engine          { return h.engine }
 
 func (h *handler) SetOnStopped(onStopped func()) { h.onStopped = onStopped }
 
