// Copyright (C) 2019-2021, Ava Labs, Inc. All rights reserved.
// See the file LICENSE for licensing terms.

package sender

import (
	"github.com/ava-labs/avalanchego/ids"
	"github.com/ava-labs/avalanchego/message"
)

// ExternalSender sends consensus messages to other validators
// Right now this is implemented in the networking package
type ExternalSender interface {
	// Send a message to a specific set of nodes
	Send(
		msg message.OutboundMessage,
		nodeIDs ids.NodeIDSet,
		subnetID ids.ID,
		validatorOnly bool,
	) ids.NodeIDSet

	// Send a message to a random group of nodes in a subnet.
	// Nodes are sampled based on their validator status.
	Gossip(
		msg message.OutboundMessage,
		subnetID ids.ID,
		validatorOnly bool,
		numValidatorsToSend int,
		numNonValidatorsToSend int,
<<<<<<< HEAD
	) ids.NodeIDSet
=======
		numPeersToSend int,
	) ids.ShortSet
>>>>>>> 27b30767
}<|MERGE_RESOLUTION|>--- conflicted
+++ resolved
@@ -27,10 +27,6 @@
 		validatorOnly bool,
 		numValidatorsToSend int,
 		numNonValidatorsToSend int,
-<<<<<<< HEAD
+		numPeersToSend int,
 	) ids.NodeIDSet
-=======
-		numPeersToSend int,
-	) ids.ShortSet
->>>>>>> 27b30767
 }