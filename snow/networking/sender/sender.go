--- conflicted
+++ resolved
@@ -85,11 +85,7 @@
 // Context of this sender
 func (s *sender) Context() *snow.ConsensusContext { return s.ctx }
 
-<<<<<<< HEAD
-func (s *Sender) SendGetAcceptedFrontier(nodeIDs ids.NodeIDSet, requestID uint32) {
-=======
-func (s *sender) SendGetAcceptedFrontier(nodeIDs ids.ShortSet, requestID uint32) {
->>>>>>> 7b66084a
+func (s *sender) SendGetAcceptedFrontier(nodeIDs ids.NodeIDSet, requestID uint32) {
 	// Note that this timeout duration won't exactly match the one that gets
 	// registered. That's OK.
 	deadline := s.timeouts.TimeoutDuration()
@@ -129,11 +125,7 @@
 	}
 }
 
-<<<<<<< HEAD
-func (s *Sender) SendAcceptedFrontier(nodeID ids.NodeID, requestID uint32, containerIDs []ids.ID) {
-=======
-func (s *sender) SendAcceptedFrontier(nodeID ids.ShortID, requestID uint32, containerIDs []ids.ID) {
->>>>>>> 7b66084a
+func (s *sender) SendAcceptedFrontier(nodeID ids.NodeID, requestID uint32, containerIDs []ids.ID) {
 	// Sending this message to myself.
 	if nodeID == s.ctx.NodeID {
 		inMsg := s.msgCreator.InboundAcceptedFrontier(s.ctx.ChainID, requestID, containerIDs, nodeID)
@@ -168,11 +160,7 @@
 	}
 }
 
-<<<<<<< HEAD
-func (s *Sender) SendGetAccepted(nodeIDs ids.NodeIDSet, requestID uint32, containerIDs []ids.ID) {
-=======
-func (s *sender) SendGetAccepted(nodeIDs ids.ShortSet, requestID uint32, containerIDs []ids.ID) {
->>>>>>> 7b66084a
+func (s *sender) SendGetAccepted(nodeIDs ids.NodeIDSet, requestID uint32, containerIDs []ids.ID) {
 	// Note that this timeout duration won't exactly match the one that gets
 	// registered. That's OK.
 	deadline := s.timeouts.TimeoutDuration()
@@ -224,11 +212,7 @@
 	}
 }
 
-<<<<<<< HEAD
-func (s *Sender) SendAccepted(nodeID ids.NodeID, requestID uint32, containerIDs []ids.ID) {
-=======
-func (s *sender) SendAccepted(nodeID ids.ShortID, requestID uint32, containerIDs []ids.ID) {
->>>>>>> 7b66084a
+func (s *sender) SendAccepted(nodeID ids.NodeID, requestID uint32, containerIDs []ids.ID) {
 	if nodeID == s.ctx.NodeID {
 		inMsg := s.msgCreator.InboundAccepted(s.ctx.ChainID, requestID, containerIDs, nodeID)
 		go s.router.HandleInbound(inMsg)
@@ -261,11 +245,7 @@
 	}
 }
 
-<<<<<<< HEAD
-func (s *Sender) SendGetAncestors(nodeID ids.NodeID, requestID uint32, containerID ids.ID) {
-=======
-func (s *sender) SendGetAncestors(nodeID ids.ShortID, requestID uint32, containerID ids.ID) {
->>>>>>> 7b66084a
+func (s *sender) SendGetAncestors(nodeID ids.NodeID, requestID uint32, containerID ids.ID) {
 	s.ctx.Log.Verbo(
 		"Sending GetAncestors to node %s. RequestID: %d. ContainerID: %s",
 		nodeID.String(),
@@ -326,11 +306,7 @@
 // SendAncestors sends an Ancestors message to the consensus engine running on the specified chain
 // on the specified node.
 // The Ancestors message gives the recipient the contents of several containers.
-<<<<<<< HEAD
-func (s *Sender) SendAncestors(nodeID ids.NodeID, requestID uint32, containers [][]byte) {
-=======
-func (s *sender) SendAncestors(nodeID ids.ShortID, requestID uint32, containers [][]byte) {
->>>>>>> 7b66084a
+func (s *sender) SendAncestors(nodeID ids.NodeID, requestID uint32, containers [][]byte) {
 	s.ctx.Log.Verbo("Sending Ancestors to node %s. RequestID: %d. NumContainers: %d", nodeID, requestID, len(containers))
 
 	// Create the outbound message.
@@ -361,11 +337,7 @@
 // chain to the specified node. The Get message signifies that this
 // consensus engine would like the recipient to send this consensus engine the
 // specified container.
-<<<<<<< HEAD
-func (s *Sender) SendGet(nodeID ids.NodeID, requestID uint32, containerID ids.ID) {
-=======
-func (s *sender) SendGet(nodeID ids.ShortID, requestID uint32, containerID ids.ID) {
->>>>>>> 7b66084a
+func (s *sender) SendGet(nodeID ids.NodeID, requestID uint32, containerID ids.ID) {
 	s.ctx.Log.Verbo(
 		"Sending Get to node %s. RequestID: %d. ContainerID: %s",
 		nodeID.String(),
@@ -423,11 +395,7 @@
 // on the specified node.
 // The Put message signifies that this consensus engine is giving to the recipient
 // the contents of the specified container.
-<<<<<<< HEAD
-func (s *Sender) SendPut(nodeID ids.NodeID, requestID uint32, containerID ids.ID, container []byte) {
-=======
-func (s *sender) SendPut(nodeID ids.ShortID, requestID uint32, containerID ids.ID, container []byte) {
->>>>>>> 7b66084a
+func (s *sender) SendPut(nodeID ids.NodeID, requestID uint32, containerID ids.ID, container []byte) {
 	s.ctx.Log.Verbo(
 		"Sending Put to node %s. RequestID: %d. ContainerID: %s",
 		nodeID.String(),
@@ -468,11 +436,7 @@
 // on the specified nodes.
 // The PushQuery message signifies that this consensus engine would like each node to send
 // their preferred frontier given the existence of the specified container.
-<<<<<<< HEAD
-func (s *Sender) SendPushQuery(nodeIDs ids.NodeIDSet, requestID uint32, containerID ids.ID, container []byte) {
-=======
-func (s *sender) SendPushQuery(nodeIDs ids.ShortSet, requestID uint32, containerID ids.ID, container []byte) {
->>>>>>> 7b66084a
+func (s *sender) SendPushQuery(nodeIDs ids.NodeIDSet, requestID uint32, containerID ids.ID, container []byte) {
 	s.ctx.Log.Verbo(
 		"Sending PushQuery to nodes %v. RequestID: %d. ContainerID: %s",
 		nodeIDs,
@@ -557,11 +521,7 @@
 // on the specified nodes.
 // The PullQuery message signifies that this consensus engine would like each node to send
 // their preferred frontier.
-<<<<<<< HEAD
-func (s *Sender) SendPullQuery(nodeIDs ids.NodeIDSet, requestID uint32, containerID ids.ID) {
-=======
-func (s *sender) SendPullQuery(nodeIDs ids.ShortSet, requestID uint32, containerID ids.ID) {
->>>>>>> 7b66084a
+func (s *sender) SendPullQuery(nodeIDs ids.NodeIDSet, requestID uint32, containerID ids.ID) {
 	s.ctx.Log.Verbo(
 		"Sending PullQuery. RequestID: %d. ContainerID: %s",
 		requestID,
@@ -628,11 +588,7 @@
 }
 
 // SendChits sends chits
-<<<<<<< HEAD
-func (s *Sender) SendChits(nodeID ids.NodeID, requestID uint32, votes []ids.ID) {
-=======
-func (s *sender) SendChits(nodeID ids.ShortID, requestID uint32, votes []ids.ID) {
->>>>>>> 7b66084a
+func (s *sender) SendChits(nodeID ids.NodeID, requestID uint32, votes []ids.ID) {
 	s.ctx.Log.Verbo(
 		"Sending Chits to node %s. RequestID: %d. Votes: %s",
 		nodeID.String(),
@@ -677,11 +633,7 @@
 
 // SendAppRequest sends an application-level request to the given nodes.
 // The meaning of this request, and how it should be handled, is defined by the VM.
-<<<<<<< HEAD
-func (s *Sender) SendAppRequest(nodeIDs ids.NodeIDSet, requestID uint32, appRequestBytes []byte) error {
-=======
-func (s *sender) SendAppRequest(nodeIDs ids.ShortSet, requestID uint32, appRequestBytes []byte) error {
->>>>>>> 7b66084a
+func (s *sender) SendAppRequest(nodeIDs ids.NodeIDSet, requestID uint32, appRequestBytes []byte) error {
 	s.ctx.Log.Verbo(
 		"Sending AppRequest. RequestID: %d. Message: %s",
 		requestID,
@@ -761,11 +713,7 @@
 
 // SendAppResponse sends a response to an application-level request from the
 // given node
-<<<<<<< HEAD
-func (s *Sender) SendAppResponse(nodeID ids.NodeID, requestID uint32, appResponseBytes []byte) error {
-=======
-func (s *sender) SendAppResponse(nodeID ids.ShortID, requestID uint32, appResponseBytes []byte) error {
->>>>>>> 7b66084a
+func (s *sender) SendAppResponse(nodeID ids.NodeID, requestID uint32, appResponseBytes []byte) error {
 	if nodeID == s.ctx.NodeID {
 		inMsg := s.msgCreator.InboundAppResponse(s.ctx.ChainID, requestID, appResponseBytes, nodeID)
 		go s.router.HandleInbound(inMsg)
@@ -801,11 +749,7 @@
 	return nil
 }
 
-<<<<<<< HEAD
-func (s *Sender) SendAppGossipSpecific(nodeIDs ids.NodeIDSet, appGossipBytes []byte) error {
-=======
-func (s *sender) SendAppGossipSpecific(nodeIDs ids.ShortSet, appGossipBytes []byte) error {
->>>>>>> 7b66084a
+func (s *sender) SendAppGossipSpecific(nodeIDs ids.NodeIDSet, appGossipBytes []byte) error {
 	// Create the outbound message.
 	outMsg, err := s.msgCreator.AppGossip(s.ctx.ChainID, appGossipBytes)
 	if err != nil {
