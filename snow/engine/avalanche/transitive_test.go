--- conflicted
+++ resolved
@@ -921,11 +921,7 @@
 
 	sender.CantPushQuery = false
 
-<<<<<<< HEAD
-	vm.PendingTxsF = func() []conflicts.Tx { return []conflicts.Tx{tx0, tx1} }
-=======
-	vm.PendingF = func() []snowstorm.Tx { return []snowstorm.Tx{tx0, tx1} }
->>>>>>> fdc2746e
+	vm.PendingF = func() []conflicts.Tx { return []conflicts.Tx{tx0, tx1} }
 	if err := te.Notify(common.PendingTxs); err != nil {
 		t.Fatal(err)
 	}
@@ -1033,20 +1029,12 @@
 
 	sender.CantPushQuery = false
 
-<<<<<<< HEAD
-	vm.PendingTxsF = func() []conflicts.Tx { return []conflicts.Tx{tx0} }
-=======
-	vm.PendingF = func() []snowstorm.Tx { return []snowstorm.Tx{tx0} }
->>>>>>> fdc2746e
+	vm.PendingF = func() []conflicts.Tx { return []conflicts.Tx{tx0} }
 	if err := te.Notify(common.PendingTxs); err != nil {
 		t.Fatal(err)
 	}
 
-<<<<<<< HEAD
-	vm.PendingTxsF = func() []conflicts.Tx { return []conflicts.Tx{tx1} }
-=======
-	vm.PendingF = func() []snowstorm.Tx { return []snowstorm.Tx{tx1} }
->>>>>>> fdc2746e
+	vm.PendingF = func() []conflicts.Tx { return []conflicts.Tx{tx1} }
 	if err := te.Notify(common.PendingTxs); err != nil {
 		t.Fatal(err)
 	}
@@ -1254,11 +1242,7 @@
 		return lastVtx, nil
 	}
 
-<<<<<<< HEAD
-	vm.GetTxF = func(id ids.ID) (conflicts.Tx, error) {
-=======
-	vm.GetF = func(id ids.ID) (snowstorm.Tx, error) {
->>>>>>> fdc2746e
+	vm.GetF = func(id ids.ID) (conflicts.Tx, error) {
 		if id != tx0.ID() {
 			t.Fatalf("Wrong tx")
 		}
@@ -1270,11 +1254,7 @@
 		*queryRequestID = requestID
 	}
 
-<<<<<<< HEAD
-	vm.PendingTxsF = func() []conflicts.Tx { return []conflicts.Tx{tx0, tx1} }
-=======
-	vm.PendingF = func() []snowstorm.Tx { return []snowstorm.Tx{tx0, tx1} }
->>>>>>> fdc2746e
+	vm.PendingF = func() []conflicts.Tx { return []conflicts.Tx{tx0, tx1} }
 	if err := te.Notify(common.PendingTxs); err != nil {
 		t.Fatal(err)
 	}
@@ -1290,11 +1270,7 @@
 	}
 	manager.ParseF = nil
 
-<<<<<<< HEAD
-	vm.PendingTxsF = func() []conflicts.Tx { return []conflicts.Tx{tx3} }
-=======
-	vm.PendingF = func() []snowstorm.Tx { return []snowstorm.Tx{tx3} }
->>>>>>> fdc2746e
+	vm.PendingF = func() []conflicts.Tx { return []conflicts.Tx{tx3} }
 	if err := te.Notify(common.PendingTxs); err != nil {
 		t.Fatal(err)
 	}
@@ -1414,11 +1390,7 @@
 
 	sender.CantPushQuery = false
 
-<<<<<<< HEAD
-	vm.PendingTxsF = func() []conflicts.Tx { return []conflicts.Tx{tx0, tx1} }
-=======
-	vm.PendingF = func() []snowstorm.Tx { return []snowstorm.Tx{tx0, tx1} }
->>>>>>> fdc2746e
+	vm.PendingF = func() []conflicts.Tx { return []conflicts.Tx{tx0, tx1} }
 	if err := te.Notify(common.PendingTxs); err != nil {
 		t.Fatal(err)
 	}
@@ -2555,11 +2527,7 @@
 	manager.GetF = nil
 	sender.GetF = nil
 
-<<<<<<< HEAD
-	vm.ParseTxF = func(b []byte) (conflicts.Tx, error) {
-=======
-	vm.ParseF = func(b []byte) (snowstorm.Tx, error) {
->>>>>>> fdc2746e
+	vm.ParseF = func(b []byte) (conflicts.Tx, error) {
 		if bytes.Equal(b, txBytes0) {
 			return tx0, nil
 		}
@@ -3384,11 +3352,7 @@
 
 	sender.CantPushQuery = false
 
-<<<<<<< HEAD
-	vm.PendingTxsF = func() []conflicts.Tx { return []conflicts.Tx{tx} }
-=======
-	vm.PendingF = func() []snowstorm.Tx { return []snowstorm.Tx{tx} }
->>>>>>> fdc2746e
+	vm.PendingF = func() []conflicts.Tx { return []conflicts.Tx{tx} }
 	if err := te.Notify(common.PendingTxs); err != nil {
 		t.Fatal(err)
 	}
