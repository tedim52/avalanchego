// Copyright (C) 2019-2021, Ava Labs, Inc. All rights reserved.
// See the file LICENSE for licensing terms.

package getter

import (
	"time"

	"github.com/ava-labs/avalanchego/ids"
	"github.com/ava-labs/avalanchego/snow/choices"
	"github.com/ava-labs/avalanchego/snow/consensus/avalanche"
	"github.com/ava-labs/avalanchego/snow/engine/avalanche/vertex"
	"github.com/ava-labs/avalanchego/snow/engine/common"
	"github.com/ava-labs/avalanchego/utils/constants"
	"github.com/ava-labs/avalanchego/utils/logging"
	"github.com/ava-labs/avalanchego/utils/metric"
	"github.com/ava-labs/avalanchego/utils/wrappers"
)

// Get requests are always served, regardless node state (bootstrapping or normal operations).
var _ common.AllGetsServer = &getter{}

func New(storage vertex.Storage, commonCfg common.Config) (common.AllGetsServer, error) {
	gh := &getter{
		storage: storage,
		sender:  commonCfg.Sender,
		cfg:     commonCfg,
		log:     commonCfg.Ctx.Log,
	}

	var err error
	gh.getAncestorsVtxs, err = metric.NewAverager(
		"bs",
		"get_ancestors_vtxs",
		"vertices fetched in a call to GetAncestors",
		commonCfg.Ctx.Registerer,
	)
	return gh, err
}

type getter struct {
	storage vertex.Storage
	sender  common.Sender
	cfg     common.Config

	log              logging.Logger
	getAncestorsVtxs metric.Averager
}

<<<<<<< HEAD
func (gh *getter) GetAcceptedFrontier(nodeID ids.NodeID, requestID uint32) error {
	acceptedFrontier := gh.manager.Edge()
	gh.sender.SendAcceptedFrontier(nodeID, requestID, acceptedFrontier)
=======
func (gh *getter) GetAcceptedFrontier(validatorID ids.ShortID, requestID uint32) error {
	acceptedFrontier := gh.storage.Edge()
	gh.sender.SendAcceptedFrontier(validatorID, requestID, acceptedFrontier)
>>>>>>> ae091b3b
	return nil
}

func (gh *getter) GetAccepted(nodeID ids.NodeID, requestID uint32, containerIDs []ids.ID) error {
	acceptedVtxIDs := make([]ids.ID, 0, len(containerIDs))
	for _, vtxID := range containerIDs {
		if vtx, err := gh.storage.GetVtx(vtxID); err == nil && vtx.Status() == choices.Accepted {
			acceptedVtxIDs = append(acceptedVtxIDs, vtxID)
		}
	}
	gh.sender.SendAccepted(nodeID, requestID, acceptedVtxIDs)
	return nil
}

func (gh *getter) GetAncestors(nodeID ids.NodeID, requestID uint32, vtxID ids.ID) error {
	startTime := time.Now()
<<<<<<< HEAD
	gh.log.Verbo("GetAncestors(%s, %d, %s) called", nodeID, requestID, vtxID)
	vertex, err := gh.manager.GetVtx(vtxID)
=======
	gh.log.Verbo("GetAncestors(%s, %d, %s) called", validatorID, requestID, vtxID)
	vertex, err := gh.storage.GetVtx(vtxID)
>>>>>>> ae091b3b
	if err != nil || vertex.Status() == choices.Unknown {
		gh.log.Verbo("dropping getAncestors")
		return nil // Don't have the requested vertex. Drop message.
	}

	queue := make([]avalanche.Vertex, 1, gh.cfg.AncestorsMaxContainersSent) // for BFS
	queue[0] = vertex
	ancestorsBytesLen := 0                                                 // length, in bytes, of vertex and its ancestors
	ancestorsBytes := make([][]byte, 0, gh.cfg.AncestorsMaxContainersSent) // vertex and its ancestors in BFS order
	visited := ids.Set{}                                                   // IDs of vertices that have been in queue before
	visited.Add(vertex.ID())

	for len(ancestorsBytes) < gh.cfg.AncestorsMaxContainersSent && len(queue) > 0 && time.Since(startTime) < gh.cfg.MaxTimeGetAncestors {
		var vtx avalanche.Vertex
		vtx, queue = queue[0], queue[1:] // pop
		vtxBytes := vtx.Bytes()
		// Ensure response size isn't too large. Include wrappers.IntLen because the size of the message
		// is included with each container, and the size is repr. by an int.
		if newLen := wrappers.IntLen + ancestorsBytesLen + len(vtxBytes); newLen < constants.MaxContainersLen {
			ancestorsBytes = append(ancestorsBytes, vtxBytes)
			ancestorsBytesLen = newLen
		} else { // reached maximum response size
			break
		}
		parents, err := vtx.Parents()
		if err != nil {
			return err
		}
		for _, parent := range parents {
			if parent.Status() == choices.Unknown { // Don't have this vertex;ignore
				continue
			}
			if parentID := parent.ID(); !visited.Contains(parentID) { // If already visited, ignore
				queue = append(queue, parent)
				visited.Add(parentID)
			}
		}
	}

	gh.getAncestorsVtxs.Observe(float64(len(ancestorsBytes)))
	gh.sender.SendAncestors(nodeID, requestID, ancestorsBytes)
	return nil
}

func (gh *getter) Get(nodeID ids.NodeID, requestID uint32, vtxID ids.ID) error {
	// If this engine has access to the requested vertex, provide it
<<<<<<< HEAD
	if vtx, err := gh.manager.GetVtx(vtxID); err == nil {
		gh.sender.SendPut(nodeID, requestID, vtxID, vtx.Bytes())
=======
	if vtx, err := gh.storage.GetVtx(vtxID); err == nil {
		gh.sender.SendPut(validatorID, requestID, vtxID, vtx.Bytes())
>>>>>>> ae091b3b
	}
	return nil
}<|MERGE_RESOLUTION|>--- conflicted
+++ resolved
@@ -47,15 +47,9 @@
 	getAncestorsVtxs metric.Averager
 }
 
-<<<<<<< HEAD
-func (gh *getter) GetAcceptedFrontier(nodeID ids.NodeID, requestID uint32) error {
-	acceptedFrontier := gh.manager.Edge()
-	gh.sender.SendAcceptedFrontier(nodeID, requestID, acceptedFrontier)
-=======
-func (gh *getter) GetAcceptedFrontier(validatorID ids.ShortID, requestID uint32) error {
+func (gh *getter) GetAcceptedFrontier(validatorID ids.NodeID, requestID uint32) error {
 	acceptedFrontier := gh.storage.Edge()
 	gh.sender.SendAcceptedFrontier(validatorID, requestID, acceptedFrontier)
->>>>>>> ae091b3b
 	return nil
 }
 
@@ -72,13 +66,8 @@
 
 func (gh *getter) GetAncestors(nodeID ids.NodeID, requestID uint32, vtxID ids.ID) error {
 	startTime := time.Now()
-<<<<<<< HEAD
 	gh.log.Verbo("GetAncestors(%s, %d, %s) called", nodeID, requestID, vtxID)
-	vertex, err := gh.manager.GetVtx(vtxID)
-=======
-	gh.log.Verbo("GetAncestors(%s, %d, %s) called", validatorID, requestID, vtxID)
 	vertex, err := gh.storage.GetVtx(vtxID)
->>>>>>> ae091b3b
 	if err != nil || vertex.Status() == choices.Unknown {
 		gh.log.Verbo("dropping getAncestors")
 		return nil // Don't have the requested vertex. Drop message.
@@ -125,13 +114,8 @@
 
 func (gh *getter) Get(nodeID ids.NodeID, requestID uint32, vtxID ids.ID) error {
 	// If this engine has access to the requested vertex, provide it
-<<<<<<< HEAD
-	if vtx, err := gh.manager.GetVtx(vtxID); err == nil {
+	if vtx, err := gh.storage.GetVtx(vtxID); err == nil {
 		gh.sender.SendPut(nodeID, requestID, vtxID, vtx.Bytes())
-=======
-	if vtx, err := gh.storage.GetVtx(vtxID); err == nil {
-		gh.sender.SendPut(validatorID, requestID, vtxID, vtx.Bytes())
->>>>>>> ae091b3b
 	}
 	return nil
 }