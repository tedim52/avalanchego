--- conflicted
+++ resolved
@@ -29,7 +29,6 @@
 
 func New(config Config, onFinished func(lastReqID uint32) error) (common.BootstrapableEngine, error) {
 	b := &bootstrapper{
-<<<<<<< HEAD
 		Config:          config,
 		FastSyncHandler: common.NewNoOpFastSyncHandler(config.Ctx.Log),
 		PutHandler:      common.NewNoOpPutHandler(config.Ctx.Log),
@@ -68,46 +67,6 @@
 		return nil, err
 	}
 
-=======
-		Config: config,
-
-		PutHandler:   common.NewNoOpPutHandler(config.Ctx.Log),
-		QueryHandler: common.NewNoOpQueryHandler(config.Ctx.Log),
-		ChitsHandler: common.NewNoOpChitsHandler(config.Ctx.Log),
-		AppHandler:   common.NewNoOpAppHandler(config.Ctx.Log),
-
-		Fetcher: common.Fetcher{
-			OnFinished: onFinished,
-		},
-		executedStateTransitions: math.MaxInt32,
-		startingAcceptedFrontier: ids.Set{},
-	}
-
-	lastAcceptedID, err := b.VM.LastAccepted()
-	if err != nil {
-		return nil, fmt.Errorf("couldn't get last accepted ID: %w", err)
-	}
-	lastAccepted, err := b.VM.GetBlock(lastAcceptedID)
-	if err != nil {
-		return nil, fmt.Errorf("couldn't get last accepted block: %w", err)
-	}
-	b.startingHeight = lastAccepted.Height()
-
-	if err := b.metrics.Initialize("bs", config.Ctx.Registerer); err != nil {
-		return nil, err
-	}
-
-	b.parser = &parser{
-		log:         config.Ctx.Log,
-		numAccepted: b.numAccepted,
-		numDropped:  b.numDropped,
-		vm:          b.VM,
-	}
-	if err := b.Blocked.SetParser(b.parser); err != nil {
-		return nil, err
-	}
-
->>>>>>> 37652101
 	config.Bootstrapable = b
 	b.Bootstrapper = common.NewCommonBootstrapper(config.Config)
 	return b, nil
@@ -117,10 +76,7 @@
 	Config
 
 	// list of NoOpsHandler for messages dropped by bootstrapper
-<<<<<<< HEAD
 	common.FastSyncHandler
-=======
->>>>>>> 37652101
 	common.PutHandler
 	common.QueryHandler
 	common.ChitsHandler
@@ -172,7 +128,6 @@
 	if err != nil { // the provided blocks couldn't be parsed
 		b.Ctx.Log.Debug("failed to parse blocks in Ancestors from %s with ID %d", vdr, requestID)
 		return b.fetch(wantedBlkID)
-<<<<<<< HEAD
 	}
 
 	if len(blocks) == 0 {
@@ -187,22 +142,6 @@
 		return b.fetch(wantedBlkID)
 	}
 
-=======
-	}
-
-	if len(blocks) == 0 {
-		b.Ctx.Log.Debug("parsing blocks returned an empty set of blocks from %s with ID %d", vdr, requestID)
-		return b.fetch(wantedBlkID)
-	}
-
-	requestedBlock := blocks[0]
-	if actualID := requestedBlock.ID(); actualID != wantedBlkID {
-		b.Ctx.Log.Debug("expected the first block to be the requested block, %s, but is %s",
-			wantedBlkID, actualID)
-		return b.fetch(wantedBlkID)
-	}
-
->>>>>>> 37652101
 	blockSet := make(map[ids.ID]snowman.Block, len(blocks))
 	for _, block := range blocks[1:] {
 		blockSet[block.ID()] = block
@@ -228,23 +167,15 @@
 		return err
 	}
 
-<<<<<<< HEAD
+	if err := b.WeightTracker.AddWeightForNode(nodeID); err != nil {
+		return err
+	}
+
 	if b.WeightTracker.EnoughConnectedWeight() && !b.started {
 		b.started = true
 		return b.Startup()
 	}
 
-=======
-	if err := b.WeightTracker.AddWeightForNode(nodeID); err != nil {
-		return err
-	}
-
-	if b.WeightTracker.EnoughConnectedWeight() && !b.started {
-		b.started = true
-		return b.Startup()
-	}
-
->>>>>>> 37652101
 	return nil
 }
 
