// Copyright (C) 2019-2021, Ava Labs, Inc. All rights reserved.
// See the file LICENSE for licensing terms.

package syncer

import (
	"fmt"
	"time"

	stdmath "math"

	"github.com/ava-labs/avalanchego/database"
	"github.com/ava-labs/avalanchego/ids"
	"github.com/ava-labs/avalanchego/snow"
	"github.com/ava-labs/avalanchego/snow/engine/common"
	"github.com/ava-labs/avalanchego/snow/engine/snowman/block"
	"github.com/ava-labs/avalanchego/snow/validators"
	"github.com/ava-labs/avalanchego/utils/formatting"
	"github.com/ava-labs/avalanchego/utils/math"
	"github.com/ava-labs/avalanchego/version"
)

var _ common.StateSyncer = &stateSyncer{}

// summary content as received from network, along with accumulated weight.
type weightedSummary struct {
	summary block.StateSummary
	weight  uint64
}

type stateSyncer struct {
	Config

	// list of NoOpsHandler for messages dropped by state syncer
	common.AcceptedFrontierHandler
	common.AcceptedHandler
	common.AncestorsHandler
	common.PutHandler
	common.QueryHandler
	common.ChitsHandler
	common.AppHandler

	started bool

	// Tracks the last requestID that was used in a request
	requestID uint32

	stateSyncVM        block.StateSyncableVM
	onDoneStateSyncing func(lastReqID uint32) error

	// we track the (possibly nil) local summary to help engine
	// choosing among multiple validated summaries
	locallyAvailableSummary block.StateSummary

	// Holds the beacons that were sampled for the accepted frontier
	// Won't be consumed as seeders are reached out. Used to rescale
	// alpha for frontiers
	frontierSeeders validators.Set
	// IDs of validators we should request state summary frontier from.
	// Will be consumed seeders are reached out for frontier.
	targetSeeders ids.NodeIDSet
	// IDs of validators we requested a state summary frontier from
	// but haven't received a reply yet. ID is cleared if/when reply arrives.
	pendingSeeders ids.NodeIDSet
	// IDs of validators that failed to respond with their state summary frontier
	failedSeeders ids.NodeIDSet

	// IDs of validators we should request filtering the accepted state summaries from
	targetVoters ids.NodeIDSet
	// IDs of validators we requested filtering the accepted state summaries from
	// but haven't received a reply yet. ID is cleared if/when reply arrives.
	pendingVoters ids.NodeIDSet
	// IDs of validators that failed to respond with their filtered accepted state summaries
	failedVoters ids.NodeIDSet

	// summaryID --> (summary, weight)
	weightedSummaries map[ids.ID]weightedSummary

	// summaries received may be different even if referring to the same height
	// we keep a list of deduplcated height ready for voting
	uniqueSummariesHeights map[uint64]struct{}

	// number of times the state sync has been attempted
	attempts int
}

func New(
	cfg Config,
	onDoneStateSyncing func(lastReqID uint32) error,
) common.StateSyncer {
	ssVM, _ := cfg.VM.(block.StateSyncableVM)
	return &stateSyncer{
		Config:                  cfg,
		AcceptedFrontierHandler: common.NewNoOpAcceptedFrontierHandler(cfg.Ctx.Log),
		AcceptedHandler:         common.NewNoOpAcceptedHandler(cfg.Ctx.Log),
		AncestorsHandler:        common.NewNoOpAncestorsHandler(cfg.Ctx.Log),
		PutHandler:              common.NewNoOpPutHandler(cfg.Ctx.Log),
		QueryHandler:            common.NewNoOpQueryHandler(cfg.Ctx.Log),
		ChitsHandler:            common.NewNoOpChitsHandler(cfg.Ctx.Log),
		AppHandler:              common.NewNoOpAppHandler(cfg.Ctx.Log),
		stateSyncVM:             ssVM,
		onDoneStateSyncing:      onDoneStateSyncing,
	}
}

func (ss *stateSyncer) StateSummaryFrontier(validatorID ids.NodeID, requestID uint32, summaryBytes []byte) error {
	// ignores any late responses
	if requestID != ss.requestID {
		ss.Ctx.Log.Debug("Received an Out-of-Sync StateSummaryFrontier - validator: %v - expectedRequestID: %v, requestID: %v",
			validatorID, ss.requestID, requestID)
		return nil
	}

	if !ss.pendingSeeders.Contains(validatorID) {
		ss.Ctx.Log.Debug("Received a StateSummaryFrontier message from %s unexpectedly", validatorID)
		return nil
	}

	// Mark that we received a response from [validatorID]
	ss.pendingSeeders.Remove(validatorID)

	// retrieve summary ID and register frontier;
	// make sure next beacons are reached out
	// even in case invalid summaries are received
	if summary, err := ss.stateSyncVM.ParseStateSummary(summaryBytes); err == nil {
		summaryID := summary.ID()
		summaryHeight := summary.Height()

		if _, exists := ss.weightedSummaries[summaryID]; !exists {
			ss.weightedSummaries[summaryID] = weightedSummary{
				summary: summary,
			}
		}
		if _, seen := ss.uniqueSummariesHeights[summaryHeight]; !seen {
			ss.uniqueSummariesHeights[summaryHeight] = struct{}{}
		}
	} else {
		ss.Ctx.Log.Debug("Could not parse summary from bytes: %s", err)
		ss.Ctx.Log.Verbo("%s", formatting.DumpBytes(summaryBytes))
	}

	ss.sendGetStateSummaryFrontiers()

	// still waiting on requests
	if ss.pendingSeeders.Len() != 0 {
		return nil
	}

	// All nodes reached out for the summary frontier have responded or timed out.
	// If enough of them have indeed responded we'll go ahead and ask
	// each state syncer (not just a sample) to filter the list of state summaries
	// that we were told are on the accepted frontier.
	// If we got too many timeouts, we restart state syncing hoping that network
	// problems will go away and we can collect a qualified frontier.
	// We assume the frontier is qualified after an alpha proportion of frontier seeders have responded
	frontierAlpha := float64(ss.frontierSeeders.Weight()*ss.Alpha) / float64(ss.StateSyncBeacons.Weight())
	failedBeaconWeight, err := ss.StateSyncBeacons.SubsetWeight(ss.failedSeeders)
	if err != nil {
		return err
	}

	frontierStake := ss.frontierSeeders.Weight() - failedBeaconWeight
	if float64(frontierStake) < frontierAlpha {
		ss.Ctx.Log.Debug("Didn't receive enough frontiers - failed validators: %d, "+
			"state sync attempt: %d", ss.failedSeeders.Len(), ss.attempts)

		if ss.Config.RetryBootstrap {
			ss.Ctx.Log.Debug("Restarting state sync")
			return ss.restart()
		}
	}

	ss.requestID++
	return ss.sendGetAcceptedStateSummaries()
}

func (ss *stateSyncer) GetStateSummaryFrontierFailed(validatorID ids.NodeID, requestID uint32) error {
	// ignores any late responses
	if requestID != ss.requestID {
		ss.Ctx.Log.Debug("Received an Out-of-Sync GetStateSummaryFrontierFailed - validator: %v - expectedRequestID: %v, requestID: %v",
			validatorID, ss.requestID, requestID)
		return nil
	}

	// If we can't get a response from [validatorID], act as though they said their state summary frontier is empty
	// and we add the validator to the failed list
	ss.failedSeeders.Add(validatorID)
	return ss.StateSummaryFrontier(validatorID, requestID, []byte{})
}

func (ss *stateSyncer) AcceptedStateSummary(validatorID ids.NodeID, requestID uint32, summaryIDs []ids.ID) error {
	// ignores any late responses
	if requestID != ss.requestID {
		ss.Ctx.Log.Debug("Received an Out-of-Sync Accepted - validator: %v - expectedRequestID: %v, requestID: %v",
			validatorID, ss.requestID, requestID)
		return nil
	}

	if !ss.pendingVoters.Contains(validatorID) {
		ss.Ctx.Log.Debug("Received an AcceptedStateSummary message from %s unexpectedly", validatorID)
		return nil
	}
	// Mark that we received a response from [validatorID]
	ss.pendingVoters.Remove(validatorID)

	weight := uint64(0)
	if w, ok := ss.StateSyncBeacons.GetWeight(validatorID); ok {
		weight = w
	}

	for _, summaryID := range summaryIDs {
		ws, ok := ss.weightedSummaries[summaryID]
		if !ok {
			ss.Ctx.Log.Debug("Received a vote from %s for unknown summary %s. Skipped.", validatorID, summaryID)
			continue
		}
		previousWeight := ws.weight
		newWeight, err := math.Add64(weight, previousWeight)
		if err != nil {
			ss.Ctx.Log.Error("Error calculating the Accepted votes - weight: %v, previousWeight: %v", weight, previousWeight)
			newWeight = stdmath.MaxUint64
		}
		ws.weight = newWeight
		ss.weightedSummaries[summaryID] = ws
	}

	if err := ss.sendGetAcceptedStateSummaries(); err != nil {
		return err
	}

	// wait on pending responses
	if ss.pendingVoters.Len() != 0 {
		return nil
	}

	// We've received the filtered accepted frontier from every state sync validator
	// Drop all summaries without a sufficient weight behind them
	for key, ws := range ss.weightedSummaries {
		if ws.weight < ss.Alpha {
			delete(ss.weightedSummaries, key)
		}
	}

	// if we don't have enough weight for the state summary to be accepted then retry or fail the state sync
	size := len(ss.weightedSummaries)
	if size == 0 {
		// retry the state sync if the weight is not enough to state sync
		failedBeaconWeight, err := ss.StateSyncBeacons.SubsetWeight(ss.failedVoters)
		if err != nil {
			return err
		}

		// if we had too many timeouts when asking for validator votes, we should restart
		// state sync hoping for the network problems to go away; otherwise, we received
		// enough (>= ss.Alpha) responses, but no state summary was supported by a majority
		// of validators (i.e. votes are split between minorities supporting different state
		// summaries), so there is no point in retrying state sync; we should move ahead to bootstrapping
		votingStakes := ss.StateSyncBeacons.Weight() - failedBeaconWeight
		if ss.Config.RetryBootstrap && votingStakes < ss.Alpha {
			ss.Ctx.Log.Debug("Not enough votes received, restarting state sync... - Beacons: %d - Failed syncer: %d "+
				"- state sync attempt: %d", ss.StateSyncBeacons.Len(), ss.failedVoters.Len(), ss.attempts)
			return ss.restart()
		}

		// if we do not restart state sync, move on to bootstrapping.
		return ss.onDoneStateSyncing(ss.requestID)
	}

	preferredStateSummary := ss.selectSyncableStateSummary()
	ss.Ctx.Log.Info("Selected summary %s out of %d to start state sync",
		preferredStateSummary.ID(), size,
	)

	if err := ss.VM.SetState(snow.StateSyncing); err != nil {
		return fmt.Errorf("failed to notify VM that state syncing has started: %w", err)
	}
	accepted, err := preferredStateSummary.Accept()
	if err != nil {
		return err
	}
	if accepted {
		// summary was accepted and VM is state syncing.
		// Engine will wait for notification of state sync done.
		return nil
	}

	// VM did not accept the summary, move on to bootstrapping.
	return ss.onDoneStateSyncing(ss.requestID)
}

// selectSyncableStateSummary chooses a state summary from all
// the network validated summaries.
func (ss *stateSyncer) selectSyncableStateSummary() block.StateSummary {
	maxSummaryHeight := uint64(0)
	preferredStateSummaryID := ids.Empty

	// by default pick highest summary, unless locallyAvailableSummary is still valid.
	// In such case we pick locallyAvailableSummary to allow VM resuming state syncing.
	for id, ws := range ss.weightedSummaries {
		if ss.locallyAvailableSummary != nil && id == ss.locallyAvailableSummary.ID() {
			preferredStateSummaryID = id
			break
		}

		if maxSummaryHeight < ws.summary.Height() {
			maxSummaryHeight = ws.summary.Height()
			preferredStateSummaryID = id
		}
	}
	return ss.weightedSummaries[preferredStateSummaryID].summary
}

func (ss *stateSyncer) GetAcceptedStateSummaryFailed(validatorID ids.NodeID, requestID uint32) error {
	// ignores any late responses
	if requestID != ss.requestID {
		ss.Ctx.Log.Debug("Received an Out-of-Sync GetAcceptedStateSummaryFailed - validator: %v - expectedRequestID: %v, requestID: %v",
			validatorID, ss.requestID, requestID)
		return nil
	}

	// If we can't get a response from [validatorID], act as though they said
	// that they think none of the containers we sent them in GetAccepted are accepted
	ss.failedVoters.Add(validatorID)

	return ss.AcceptedStateSummary(validatorID, requestID, []ids.ID{})
}

func (ss *stateSyncer) Start(startReqID uint32) error {
	ss.requestID = startReqID
	ss.Ctx.SetState(snow.StateSyncing)

	if !ss.WeightTracker.EnoughConnectedWeight() {
		return nil
	}

	ss.started = true
	return ss.startup()
}

// startup do start the whole state sync process by
// sampling frontier seeders, listing state syncers to request votes to
// and reaching out frontier seeders if any. Othewise it move immediately
// to bootstrapping. Unlike Start, startup does not check
// whether sufficient stake amount is connected.
func (ss *stateSyncer) startup() error {
	ss.Config.Ctx.Log.Info("starting state sync")

	// clear up messages trackers
	ss.weightedSummaries = make(map[ids.ID]weightedSummary)
	ss.uniqueSummariesHeights = make(map[uint64]struct{})

	ss.targetSeeders.Clear()
	ss.pendingSeeders.Clear()
	ss.failedSeeders.Clear()
	ss.targetVoters.Clear()
	ss.pendingVoters.Clear()
	ss.failedVoters.Clear()

	// sample K beacons to retrieve frontier from
	beacons, err := ss.StateSyncBeacons.Sample(ss.Config.SampleK)
	if err != nil {
		return err
	}

	ss.frontierSeeders = validators.NewSet()
	if err = ss.frontierSeeders.Set(beacons); err != nil {
		return err
	}

	for _, vdr := range beacons {
		vdrID := vdr.ID()
		ss.targetSeeders.Add(vdrID)
	}

	// list all beacons, to reach them for voting on frontier
	for _, vdr := range ss.StateSyncBeacons.List() {
		vdrID := vdr.ID()
		ss.targetVoters.Add(vdrID)
	}

	// check if there is an ongoing state sync; if so add its state summary
	// to the frontier to request votes on
	// Note: database.ErrNotFound means there is no ongoing summary
	localSummary, err := ss.stateSyncVM.GetOngoingSyncStateSummary()
	switch err {
	case database.ErrNotFound:
		// no action needed
	case nil:
		ss.locallyAvailableSummary = localSummary
		ss.weightedSummaries[localSummary.ID()] = weightedSummary{
			summary: localSummary,
		}
	default:
		return err
	}

	// initiate messages exchange
	ss.attempts++
	if ss.targetSeeders.Len() == 0 {
		ss.Ctx.Log.Info("State syncing skipped due to no provided syncers")
		return ss.onDoneStateSyncing(ss.requestID)
	}

	ss.requestID++
	ss.sendGetStateSummaryFrontiers()
	return nil
}

func (ss *stateSyncer) restart() error {
	if ss.attempts > 0 && ss.attempts%ss.RetryBootstrapWarnFrequency == 0 {
		ss.Ctx.Log.Info("continuing to attempt to state sync after %d failed attempts. Is this node connected to the internet?",
			ss.attempts)
	}

	return ss.startup()
}

// Ask up to [common.MaxOutstandingBroadcastRequests] state sync validators at a time
// to send their accepted state summary. It is called again until there are
// no more seeders to be reached in the pending set
func (ss *stateSyncer) sendGetStateSummaryFrontiers() {
	vdrs := ids.NewNodeIDSet(1)
	for ss.targetSeeders.Len() > 0 && ss.pendingSeeders.Len() < common.MaxOutstandingBroadcastRequests {
		vdr, _ := ss.targetSeeders.Pop()
		vdrs.Add(vdr)
		ss.pendingSeeders.Add(vdr)
	}

	if vdrs.Len() > 0 {
		ss.Sender.SendGetStateSummaryFrontier(vdrs, ss.requestID)
<<<<<<< HEAD
		ss.pendingSeeders.Add(vdrs.List()...)
=======
>>>>>>> 190c906f
	}
}

// Ask up to [common.MaxOutstandingStateSyncRequests] syncers validators to send
// their filtered accepted frontier. It is called again until there are
// no more voters to be reached in the pending set.
func (ss *stateSyncer) sendGetAcceptedStateSummaries() error {
	// pick voters to contact
	vdrs := ids.NewNodeIDSet(1)
	for ss.targetVoters.Len() > 0 && ss.pendingVoters.Len() < common.MaxOutstandingBroadcastRequests {
		vdr, _ := ss.targetVoters.Pop()
		vdrs.Add(vdr)
		ss.pendingVoters.Add(vdr)
	}

	if len(vdrs) == 0 {
		return nil
	}

	// send deduplicated heights
	acceptedSummaryHeights := make([]uint64, 0, len(ss.weightedSummaries))
	for height := range ss.uniqueSummariesHeights {
		acceptedSummaryHeights = append(acceptedSummaryHeights, height)
	}
	ss.Sender.SendGetAcceptedStateSummary(vdrs, ss.requestID, acceptedSummaryHeights)
<<<<<<< HEAD
	ss.pendingVoters.Add(vdrs.List()...)
=======
>>>>>>> 190c906f
	ss.Ctx.Log.Debug("sent %d more GetAcceptedStateSummary messages with %d more to send",
		vdrs.Len(), ss.targetVoters.Len())
	return nil
}

func (ss *stateSyncer) AppRequest(nodeID ids.NodeID, requestID uint32, deadline time.Time, request []byte) error {
	return ss.VM.AppRequest(nodeID, requestID, deadline, request)
}

func (ss *stateSyncer) AppResponse(nodeID ids.NodeID, requestID uint32, response []byte) error {
	return ss.VM.AppResponse(nodeID, requestID, response)
}

func (ss *stateSyncer) AppRequestFailed(nodeID ids.NodeID, requestID uint32) error {
	return ss.VM.AppRequestFailed(nodeID, requestID)
}

func (ss *stateSyncer) Notify(msg common.Message) error {
	if msg != common.StateSyncDone {
		ss.Ctx.Log.Warn("unexpected message from the VM: %s", msg)
		return nil
	}
	return ss.onDoneStateSyncing(ss.requestID)
}

func (ss *stateSyncer) Connected(nodeID ids.NodeID, nodeVersion version.Application) error {
	if err := ss.VM.Connected(nodeID, nodeVersion); err != nil {
		return err
	}

	if err := ss.WeightTracker.AddWeightForNode(nodeID); err != nil {
		return err
	}

	if ss.started || !ss.WeightTracker.EnoughConnectedWeight() {
		return nil
	}

	ss.started = true
	return ss.startup()
}

func (ss *stateSyncer) Disconnected(nodeID ids.NodeID) error {
	if err := ss.VM.Disconnected(nodeID); err != nil {
		return err
	}

	return ss.WeightTracker.RemoveWeightForNode(nodeID)
}

func (ss *stateSyncer) Gossip() error { return nil }

func (ss *stateSyncer) Shutdown() error {
	ss.Config.Ctx.Log.Info("shutting down state syncer")
	return ss.VM.Shutdown()
}

func (ss *stateSyncer) Context() *snow.ConsensusContext { return ss.Config.Ctx }

func (ss *stateSyncer) IsBootstrapped() bool { return ss.Ctx.GetState() == snow.NormalOp }

func (ss *stateSyncer) Halt() {}

func (ss *stateSyncer) Timeout() error { return nil }

func (ss *stateSyncer) HealthCheck() (interface{}, error) {
	vmIntf, vmErr := ss.VM.HealthCheck()
	intf := map[string]interface{}{
		"consensus": struct{}{},
		"vm":        vmIntf,
	}
	return intf, vmErr
}

func (ss *stateSyncer) GetVM() common.VM { return ss.VM }

func (ss *stateSyncer) IsEnabled() (bool, error) {
	if ss.stateSyncVM == nil {
		// state sync is not implemented
		return false, nil
	}

	return ss.stateSyncVM.StateSyncEnabled()
}<|MERGE_RESOLUTION|>--- conflicted
+++ resolved
@@ -428,10 +428,6 @@
 
 	if vdrs.Len() > 0 {
 		ss.Sender.SendGetStateSummaryFrontier(vdrs, ss.requestID)
-<<<<<<< HEAD
-		ss.pendingSeeders.Add(vdrs.List()...)
-=======
->>>>>>> 190c906f
 	}
 }
 
@@ -457,10 +453,6 @@
 		acceptedSummaryHeights = append(acceptedSummaryHeights, height)
 	}
 	ss.Sender.SendGetAcceptedStateSummary(vdrs, ss.requestID, acceptedSummaryHeights)
-<<<<<<< HEAD
-	ss.pendingVoters.Add(vdrs.List()...)
-=======
->>>>>>> 190c906f
 	ss.Ctx.Log.Debug("sent %d more GetAcceptedStateSummary messages with %d more to send",
 		vdrs.Len(), ss.targetVoters.Len())
 	return nil
