// Copyright (C) 2019-2021, Ava Labs, Inc. All rights reserved.
// See the file LICENSE for licensing terms.

package syncer

import (
	"time"

	stdmath "math"

	"github.com/ava-labs/avalanchego/ids"
	"github.com/ava-labs/avalanchego/snow"
	"github.com/ava-labs/avalanchego/snow/engine/common"
	"github.com/ava-labs/avalanchego/snow/engine/snowman/block"
	"github.com/ava-labs/avalanchego/snow/validators"
	"github.com/ava-labs/avalanchego/utils/math"
	"github.com/ava-labs/avalanchego/version"
)

const (
	// maxOutstandingStateSyncRequests is the maximum number of
	// messages sent but not responded to/failed for each relevant message type
	maxOutstandingStateSyncRequests = 50
)

var _ common.StateSyncer = &stateSyncer{}

// summary content as received from network, along with accumulated weight.
type weightedSummary struct {
	common.Summary
	weight uint64
}

type stateSyncer struct {
	Config

	// list of NoOpsHandler for messages dropped by state syncer
	common.AcceptedFrontierHandler
	common.AcceptedHandler
	common.AncestorsHandler
	common.PutHandler
	common.QueryHandler
	common.ChitsHandler
	common.AppHandler

	started bool

	// Tracks the last requestID that was used in a request
	requestID uint32

	stateSyncVM        block.StateSyncableVM
	onDoneStateSyncing func(lastReqID uint32) error
	// once vm finishes processing rebuilding its state via state summaries
	// the full block associated with state summary must be download.
	// stateSummaryBlkIDValidator tracks validator reached out for the full block
	// and ensures that the full block will be downloaded only in that case.
	stateSummaryBlkIDValidator ids.ShortID
	lastSummaryBlkID           ids.ID

	// Holds the beacons that were sampled for the accepted frontier
	frontierSeeders validators.Set
	// IDs of validators we should request state summary frontier from
	targetSeeders ids.ShortSet
	// IDs of validators we requested a state summary frontier from
	// but haven't received a reply yet. ID is cleared if/when reply arrives.
	contactedSeeders ids.ShortSet
	// IDs of validators that failed to respond with their state summary frontier
	failedSeeders ids.ShortSet

	// IDs of validators we should request filtering the accepted state summaries from
	targetVoters ids.ShortSet
	// IDs of validators we requested filtering the accepted state summaries from
	// but haven't received a reply yet. ID is cleared if/when reply arrives.
	contactedVoters ids.ShortSet
	// IDs of validators that failed to respond with their filtered accepted state summaries
	failedVoters ids.ShortSet

	// summaryID --> (summary, weight)
	weightedSummaries map[ids.ID]weightedSummary

	// number of times the state sync has been attempted
	attempts int
}

func New(
	cfg Config,
	onDoneStateSyncing func(lastReqID uint32) error,
) common.StateSyncer {
	ssVM, _ := cfg.VM.(block.StateSyncableVM)
	return &stateSyncer{
		Config:                  cfg,
		AcceptedFrontierHandler: common.NewNoOpAcceptedFrontierHandler(cfg.Ctx.Log),
		AcceptedHandler:         common.NewNoOpAcceptedHandler(cfg.Ctx.Log),
		AncestorsHandler:        common.NewNoOpAncestorsHandler(cfg.Ctx.Log),
		PutHandler:              common.NewNoOpPutHandler(cfg.Ctx.Log),
		QueryHandler:            common.NewNoOpQueryHandler(cfg.Ctx.Log),
		ChitsHandler:            common.NewNoOpChitsHandler(cfg.Ctx.Log),
		AppHandler:              common.NewNoOpAppHandler(cfg.Ctx.Log),
		stateSyncVM:             ssVM,
		onDoneStateSyncing:      onDoneStateSyncing,
	}
}

func (ss *stateSyncer) StateSummaryFrontier(validatorID ids.ShortID, requestID uint32, summaryBytes []byte) error {
	// ignores any late responses
	if requestID != ss.requestID {
		ss.Ctx.Log.Debug("Received an Out-of-Sync StateSummaryFrontier - validator: %v - expectedRequestID: %v, requestID: %v",
			validatorID, ss.requestID, requestID)
		return nil
	}

	if !ss.contactedSeeders.Contains(validatorID) {
		ss.Ctx.Log.Debug("Received a StateSummaryFrontier message from %s unexpectedly", validatorID)
		return nil
	}

	// Mark that we received a response from [validatorID]
	ss.contactedSeeders.Remove(validatorID)

	// retrieve key for summary and register frontier;
	// make sure next beacons are reached out
	// even in case invalid summaries are received
	if summary, err := ss.stateSyncVM.StateSyncParseSummary(summaryBytes); err == nil {
		if _, exists := ss.weightedSummaries[summary.ID()]; !exists {
			ss.weightedSummaries[summary.ID()] = weightedSummary{
				Summary: summary,
			}
		}
	} else {
		ss.Ctx.Log.Debug("Could not parse summary from bytes%s: %v", summaryBytes, err)
	}

	ss.sendGetStateSummaryFrontiers()

	// still waiting on requests
	if ss.contactedSeeders.Len() != 0 {
		return nil
	}

	// We've received the accepted frontier from every state syncer
	// Ask each state syncer to filter the list of containers that we were
	// told are on the accepted frontier such that the list only contains containers
	// they think are accepted

	// Create a newAlpha taking using the sampled beacon
	// Keep the proportion of b.Alpha in the newAlpha
	// newAlpha := totalSampledWeight * b.Alpha / totalWeight
	newAlpha := float64(ss.frontierSeeders.Weight()*ss.Alpha) / float64(ss.StateSyncBeacons.Weight())

	failedBeaconWeight, err := ss.StateSyncBeacons.SubsetWeight(ss.failedSeeders)
	if err != nil {
		return err
	}

	// fail the fast sync if the weight is not enough to fast sync
	if float64(ss.frontierSeeders.Weight())-newAlpha < float64(failedBeaconWeight) {
		if ss.Config.RetryBootstrap {
			ss.Ctx.Log.Debug("Not enough frontiers received, restarting state sync... - Beacons: %d - Failed Bootstrappers: %d "+
				"- state sync attempt: %d", ss.StateSyncBeacons.Len(), ss.failedSeeders.Len(), ss.attempts)
			return ss.restart()
		}

		ss.Ctx.Log.Debug("Didn't receive enough frontiers - failed validators: %d, "+
			"state sync attempt: %d", ss.failedSeeders.Len(), ss.attempts)
	}

	ss.requestID++
	return ss.sendGetAccepted()
}

func (ss *stateSyncer) GetStateSummaryFrontierFailed(validatorID ids.ShortID, requestID uint32) error {
	// ignores any late responses
	if requestID != ss.requestID {
		ss.Ctx.Log.Debug("Received an Out-of-Sync GetStateSummaryFrontierFailed - validator: %v - expectedRequestID: %v, requestID: %v",
			validatorID, ss.requestID, requestID)
		return nil
	}

	// If we can't get a response from [validatorID], act as though they said their state summary frontier is empty
	// and we add the validator to the failed list
	ss.failedSeeders.Add(validatorID)
	return ss.StateSummaryFrontier(validatorID, requestID, []byte{})
}

func (ss *stateSyncer) AcceptedStateSummary(validatorID ids.ShortID, requestID uint32, summaryIDs []ids.ID) error {
	// ignores any late responses
	if requestID != ss.requestID {
		ss.Ctx.Log.Debug("Received an Out-of-Sync Accepted - validator: %v - expectedRequestID: %v, requestID: %v",
			validatorID, ss.requestID, requestID)
		return nil
	}

	if !ss.contactedVoters.Contains(validatorID) {
		ss.Ctx.Log.Debug("Received an AcceptedStateSummary message from %s unexpectedly", validatorID)
		return nil
	}
	// Mark that we received a response from [validatorID]
	ss.contactedVoters.Remove(validatorID)

	weight := uint64(0)
	if w, ok := ss.StateSyncBeacons.GetWeight(validatorID); ok {
		weight = w
	}

	for _, summaryID := range summaryIDs {
		ws, ok := ss.weightedSummaries[summaryID]
		if !ok {
			ss.Ctx.Log.Debug("Received a vote from %s for unknown summary %s. Skipped.", validatorID, summaryID)
			continue
		}
		previousWeight := ws.weight
		newWeight, err := math.Add64(weight, previousWeight)
		if err != nil {
			ss.Ctx.Log.Error("Error calculating the Accepted votes - weight: %v, previousWeight: %v", weight, previousWeight)
			newWeight = stdmath.MaxUint64
		}
		ws.weight = newWeight
		ss.weightedSummaries[summaryID] = ws
	}

	if err := ss.sendGetAccepted(); err != nil {
		return err
	}

	// wait on pending responses
	if ss.contactedVoters.Len() != 0 {
		return nil
	}

	// We've received the filtered accepted frontier from every state sync validator
	// Accept all containers that have a sufficient weight behind them
	accepted := make([]common.Summary, 0, len(ss.weightedSummaries))
	for _, ws := range ss.weightedSummaries {
		if ws.weight < ss.Alpha {
			continue
		}
		accepted = append(accepted, ws.Summary)
	}

	// if we don't have enough weight for the state summary to be accepted then retry or fail the state sync
	size := len(accepted)
	if size == 0 && ss.StateSyncBeacons.Len() > 0 {
		// retry the fast sync if the weight is not enough to fast sync
		failedBeaconWeight, err := ss.StateSyncBeacons.SubsetWeight(ss.failedVoters)
		if err != nil {
			return err
		}

		// in a zero network there will be no accepted votes but the voting weight will be greater than the failed weight
		if ss.Config.RetryBootstrap && ss.StateSyncBeacons.Weight()-ss.Alpha < failedBeaconWeight {
			ss.Ctx.Log.Debug("Not enough votes received, restarting state sync... - Beacons: %d - Failed syncer: %d "+
				"- state sync attempt: %d", ss.StateSyncBeacons.Len(), ss.failedVoters.Len(), ss.attempts)
			return ss.restart()
		}
	}

	ss.Ctx.Log.Info("State sync started syncing with %d vertices in the accepted frontier", size)
	return ss.stateSyncVM.StateSync(accepted)
}

func (ss *stateSyncer) GetAcceptedStateSummaryFailed(validatorID ids.ShortID, requestID uint32) error {
	// ignores any late responses
	if requestID != ss.requestID {
		ss.Ctx.Log.Debug("Received an Out-of-Sync GetAcceptedStateSummaryFailed - validator: %v - expectedRequestID: %v, requestID: %v",
			validatorID, ss.requestID, requestID)
		return nil
	}

	// If we can't get a response from [validatorID], act as though they said
	// that they think none of the containers we sent them in GetAccepted are accepted
	ss.failedVoters.Add(validatorID)

	return ss.AcceptedStateSummary(validatorID, requestID, []ids.ID{})
}

func (ss *stateSyncer) Start(startReqID uint32) error {
	ss.requestID = startReqID
	ss.Ctx.SetState(snow.StateSyncing)
	return ss.startup()
}

func (ss *stateSyncer) startup() error {
	ss.Config.Ctx.Log.Info("starting state sync")
	ss.started = true

	// clear up messages trackers
	ss.weightedSummaries = make(map[ids.ID]weightedSummary)

	ss.targetSeeders.Clear()
	ss.contactedSeeders.Clear()
	ss.failedSeeders.Clear()
	ss.targetVoters.Clear()
	ss.contactedVoters.Clear()
	ss.failedVoters.Clear()

	// sample K beacons to retrieve frontier from
	beacons, err := ss.StateSyncBeacons.Sample(ss.Config.SampleK)
	if err != nil {
		return err
	}

	ss.frontierSeeders = validators.NewSet()
	if err = ss.frontierSeeders.Set(beacons); err != nil {
		return err
	}

	for _, vdr := range beacons {
		vdrID := vdr.ID()
		ss.targetSeeders.Add(vdrID)
	}

	// list all beacons, to reach them for voting on frontier
	for _, vdr := range ss.StateSyncBeacons.List() {
		vdrID := vdr.ID()
		ss.targetVoters.Add(vdrID)
	}

	// check if there is an ongoing state sync; if so add its state summary
	// to the frontier to request votes on
	summary, err := ss.stateSyncVM.StateSyncGetOngoingSummary()
	switch err {
	case nil:
		ss.weightedSummaries[summary.ID()] = weightedSummary{
			Summary: summary,
		}
	case common.ErrNoStateSyncOngoing:
		// nothing to add to frontiers
	default:
		return err
	}

	// initiate messages exchange
	ss.attempts++
	if ss.targetSeeders.Len() == 0 {
		ss.Ctx.Log.Info("State syncing skipped due to no provided syncers")
		// we make sure that StateSync is called if state sync is enabled
		return ss.stateSyncVM.StateSync(nil)
	}

	ss.requestID++
	ss.sendGetStateSummaryFrontiers()
	return nil
}

func (ss *stateSyncer) restart() error {
<<<<<<< HEAD
	if ss.attempts > 0 && ss.attempts%ss.RetryBootstrapWarnFrequency == 0 {
		ss.Ctx.Log.Debug("continuing to attempt to state sync after %d failed attempts. Is this node connected to the internet?",
=======
	if ss.attempts > 0 && ss.attempts%ss.RetrySyncingWarnFrequency == 0 {
		ss.Ctx.Log.Info("continuing to attempt to state sync after %d failed attempts. Is this node connected to the internet?",
>>>>>>> b873abcd
			ss.attempts)
	}

	return ss.startup()
}

// Ask up to [maxOutstandingStateSyncRequests] state sync validators at times
// to send their accepted state summary. It is called again until there are
// no more seeders to be reached in the pending set
func (ss *stateSyncer) sendGetStateSummaryFrontiers() {
	vdrs := ids.NewShortSet(1)
	for ss.targetSeeders.Len() > 0 && vdrs.Len() < maxOutstandingStateSyncRequests {
		vdr, _ := ss.targetSeeders.Pop()
		vdrs.Add(vdr)
	}

	if vdrs.Len() > 0 {
		ss.Sender.SendGetStateSummaryFrontier(vdrs, ss.requestID)
		ss.contactedSeeders.Add(vdrs.List()...)
	}
}

// Ask up to [maxOutstandingStateSyncRequests] syncers validators to send
// their filtered accepted frontier. It is called again until there are
// no more voters to be reached in the pending set.
func (ss *stateSyncer) sendGetAccepted() error {
	// pick voters to contact
	vdrs := ids.NewShortSet(1)
	for ss.targetVoters.Len() > 0 && vdrs.Len() < maxOutstandingStateSyncRequests {
		vdr, _ := ss.targetVoters.Pop()
		vdrs.Add(vdr)
	}

	if len(vdrs) == 0 {
		return nil
	}

	acceptedKeys := make([]uint64, 0, len(ss.weightedSummaries))
	for _, summary := range ss.weightedSummaries {
		acceptedKeys = append(acceptedKeys, summary.Key())
	}
	ss.Sender.SendGetAcceptedStateSummary(vdrs, ss.requestID, acceptedKeys)
	ss.contactedVoters.Add(vdrs.List()...)
	ss.Ctx.Log.Debug("sent %d more GetAcceptedStateSummary messages with %d more to send",
		vdrs.Len(), ss.targetVoters.Len())
	return nil
}

func (ss *stateSyncer) AppRequest(nodeID ids.ShortID, requestID uint32, deadline time.Time, request []byte) error {
	return ss.VM.AppRequest(nodeID, requestID, deadline, request)
}

func (ss *stateSyncer) AppResponse(nodeID ids.ShortID, requestID uint32, response []byte) error {
	return ss.VM.AppResponse(nodeID, requestID, response)
}

func (ss *stateSyncer) AppRequestFailed(nodeID ids.ShortID, requestID uint32) error {
	return ss.VM.AppRequestFailed(nodeID, requestID)
}

func (ss *stateSyncer) Notify(msg common.Message) error {
	// if state sync and bootstrap is done, we shouldn't receive StateSyncDone from the VM
	ss.Ctx.Log.Verbo("snowman engine notified of %s from the vm", msg)
	switch msg {
	case common.PendingTxs:
		ss.Ctx.Log.Warn("Message %s received in state sync. Dropped.", msg.String())

	case common.StateSyncSkipped:
		// State sync completed
		if err := ss.onDoneStateSyncing(ss.requestID); err != nil {
			ss.Ctx.Log.Warn("Could not complete state sync: %w", err)
		}

	case common.StateSyncDone:
		// retrieve the blkID to request
		var err error
		ss.lastSummaryBlkID, _, err = ss.stateSyncVM.StateSyncGetResult()
		if err != nil {
			ss.Ctx.Log.Warn("Could not retrieve last summary block ID to complete state sync. Err: %v", err)
			return err
		}
		return ss.requestBlk(ss.lastSummaryBlkID)

	default:
		ss.Ctx.Log.Warn("unexpected message from the VM: %s", msg)
	}
	return nil
}

// following completion of state sync on VM side, engine needs to request
// the full block associated with state summary.
func (ss *stateSyncer) requestBlk(blkID ids.ID) error {
	// pick random beacon
	vdrsList, err := ss.StateSyncBeacons.Sample(1)
	if err != nil {
		return err
	}
	vdrID := vdrsList[0].ID()

	// request the block
	ss.Sender.SendGet(vdrID, ss.requestID, blkID)
	ss.stateSummaryBlkIDValidator = vdrID
	return nil
}

// following completion of state sync on VM side, block associated with state summary is requested.
// Pass it to VM, declare state sync done and move onto bootstrapping
func (ss *stateSyncer) Put(validatorID ids.ShortID, requestID uint32, container []byte) error {
	// ignores any late responses
	if requestID != ss.requestID {
		ss.Ctx.Log.Debug("Received an Out-of-Sync Put - validator: %v - expectedRequestID: %v, requestID: %v",
			validatorID, ss.requestID, requestID)
		return ss.requestBlk(ss.lastSummaryBlkID)
	}

	if validatorID != ss.stateSummaryBlkIDValidator {
		ss.Ctx.Log.Debug("Received a Put message from %s unexpectedly", validatorID)
		return ss.requestBlk(ss.lastSummaryBlkID)
	}

	blk, err := ss.VM.ParseBlock(container)
	if err != nil {
		ss.Ctx.Log.Debug("Received unparsable block. Requesting it again.")
		return ss.requestBlk(ss.lastSummaryBlkID)
	}

	rcvdBlkID := blk.ID()
	if rcvdBlkID != ss.lastSummaryBlkID {
		ss.Ctx.Log.Debug("Received wrong block; expected ID %s, received ID %s, Requesting it again.",
			rcvdBlkID,
			ss.lastSummaryBlkID)
		return ss.requestBlk(ss.lastSummaryBlkID)
	}

	if err := ss.stateSyncVM.StateSyncSetLastSummaryBlockID(rcvdBlkID); err != nil {
		ss.Ctx.Log.Warn("Could not accept last summary block, err :%v. Retrying block download.", err)
		return ss.requestBlk(ss.lastSummaryBlkID)
	}

	if err := ss.onDoneStateSyncing(ss.requestID); err != nil {
		ss.Ctx.Log.Warn("Could not complete state sync: %w", err)
	}

	return nil
}

// following completion of state sync on VM side, block associated with state summary is requested.
// Since Put failed, request again the block to a different validator
func (ss *stateSyncer) GetFailed(validatorID ids.ShortID, requestID uint32) error {
	// ignores any late responses
	if requestID != ss.requestID {
		ss.Ctx.Log.Debug("Received an Out-of-Sync GetFailed - validator: %v - expectedRequestID: %v, requestID: %v",
			validatorID, ss.requestID, requestID)
		return ss.requestBlk(ss.lastSummaryBlkID)
	}

	ss.Ctx.Log.Warn("Failed downloading Last Summary block. Retrying block download.")
	return ss.requestBlk(ss.lastSummaryBlkID)
}

func (ss *stateSyncer) Connected(nodeID ids.ShortID, nodeVersion version.Application) error {
	if err := ss.VM.Connected(nodeID, nodeVersion); err != nil {
		return err
	}

	if err := ss.WeightTracker.AddWeightForNode(nodeID); err != nil {
		return err
	}

	if ss.WeightTracker.EnoughConnectedWeight() && !ss.started {
		ss.started = true
		return ss.startup()
	}

	return nil
}

func (ss *stateSyncer) Disconnected(nodeID ids.ShortID) error {
	if err := ss.VM.Disconnected(nodeID); err != nil {
		return err
	}

	return ss.WeightTracker.RemoveWeightForNode(nodeID)
}

func (ss *stateSyncer) Gossip() error { return nil }

func (ss *stateSyncer) Shutdown() error {
	ss.Config.Ctx.Log.Info("shutting down state syncer")
	return ss.VM.Shutdown()
}

func (ss *stateSyncer) Context() *snow.ConsensusContext { return ss.Config.Ctx }

func (ss *stateSyncer) IsBootstrapped() bool { return ss.Ctx.GetState() == snow.NormalOp }

// Halt implements the InternalHandler interface
func (ss *stateSyncer) Halt() {}

// Timeout implements the InternalHandler interface
func (ss *stateSyncer) Timeout() error { return nil }

func (ss *stateSyncer) HealthCheck() (interface{}, error) {
	vmIntf, vmErr := ss.VM.HealthCheck()
	intf := map[string]interface{}{
		"consensus": struct{}{},
		"vm":        vmIntf,
	}
	return intf, vmErr
}

func (ss *stateSyncer) GetVM() common.VM { return ss.VM }

func (ss *stateSyncer) IsEnabled() (bool, error) {
	if ss.stateSyncVM == nil {
		// state sync is not implemented
		return false, nil
	}

	return ss.stateSyncVM.StateSyncEnabled()
}<|MERGE_RESOLUTION|>--- conflicted
+++ resolved
@@ -343,13 +343,8 @@
 }
 
 func (ss *stateSyncer) restart() error {
-<<<<<<< HEAD
 	if ss.attempts > 0 && ss.attempts%ss.RetryBootstrapWarnFrequency == 0 {
-		ss.Ctx.Log.Debug("continuing to attempt to state sync after %d failed attempts. Is this node connected to the internet?",
-=======
-	if ss.attempts > 0 && ss.attempts%ss.RetrySyncingWarnFrequency == 0 {
 		ss.Ctx.Log.Info("continuing to attempt to state sync after %d failed attempts. Is this node connected to the internet?",
->>>>>>> b873abcd
 			ss.attempts)
 	}
 
