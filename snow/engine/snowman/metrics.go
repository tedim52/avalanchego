--- conflicted
+++ resolved
@@ -10,12 +10,8 @@
 )
 
 type metrics struct {
-<<<<<<< HEAD
 	numRequests, numBlocked, numProcessing prometheus.Gauge
-=======
-	numRequests, numBlocked prometheus.Gauge
-	getAncestorsBlks        prometheus.Histogram
->>>>>>> 87ae6b3e
+	getAncestorsBlks                       prometheus.Histogram
 }
 
 // Initialize the metrics
@@ -56,11 +52,8 @@
 	errs.Add(
 		registerer.Register(m.numRequests),
 		registerer.Register(m.numBlocked),
-<<<<<<< HEAD
 		registerer.Register(m.numProcessing),
-=======
 		registerer.Register(m.getAncestorsBlks),
->>>>>>> 87ae6b3e
 	)
 	return errs.Err
 }