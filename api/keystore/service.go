--- conflicted
+++ resolved
@@ -8,44 +8,7 @@
 	"net/http"
 
 	"github.com/ava-labs/avalanchego/api"
-<<<<<<< HEAD
-	"github.com/ava-labs/avalanchego/chains/atomic"
-	"github.com/ava-labs/avalanchego/codec"
-	"github.com/ava-labs/avalanchego/codec/linearcodec"
-	"github.com/ava-labs/avalanchego/codec/reflectcodec"
-	"github.com/ava-labs/avalanchego/database"
-	"github.com/ava-labs/avalanchego/database/encdb"
-	"github.com/ava-labs/avalanchego/database/manager"
-	"github.com/ava-labs/avalanchego/database/prefixdb"
-	"github.com/ava-labs/avalanchego/ids"
-	"github.com/ava-labs/avalanchego/snow/engine/common"
 	"github.com/ava-labs/avalanchego/utils/formatting"
-	"github.com/ava-labs/avalanchego/utils/logging"
-	"github.com/ava-labs/avalanchego/utils/password"
-
-	jsoncodec "github.com/ava-labs/avalanchego/utils/json"
-)
-
-const (
-	// maxUserLen is the maximum allowed length of a username
-	maxUserLen = 1024
-
-	maxPackerSize  = 1 << 30 // max size, in bytes, of something being marshalled by Marshal()
-	maxSliceLength = 1 << 18
-
-	codecVersion = 0
-)
-
-var (
-	errEmptyUsername = errors.New("empty username")
-	errUserMaxLength = fmt.Errorf("username exceeds maximum length of %d chars", maxUserLen)
-
-	usersPrefix = []byte("users")
-	bcsPrefix   = []byte("bcs")
-	migratedKey = []byte("migrated")
-=======
-	"github.com/ava-labs/avalanchego/utils/formatting"
->>>>>>> 7ef080b5
 )
 
 type service struct {
@@ -55,148 +18,8 @@
 func (s *service) CreateUser(_ *http.Request, args *api.UserPass, reply *api.SuccessResponse) error {
 	s.ks.log.Info("Keystore: CreateUser called with %.*s", maxUserLen, args.Username)
 
-<<<<<<< HEAD
-	// Key: username
-	// Value: The user with that name
-	users map[string]*password.Hash
-
-	// Used to persist users and their data
-	userDB database.Database
-	bcDB   database.Database
-	//           BaseDB
-	//          /      \
-	//    UserDB        BlockchainDB
-	//                 /      |     \
-	//               Usr     Usr    Usr
-	//             /  |  \
-	//          BID  BID  BID
-}
-
-// Initialize the keystore
-func (ks *Keystore) Initialize(log logging.Logger, dbManager manager.Manager) error {
-	c := linearcodec.New(reflectcodec.DefaultTagName, maxSliceLength)
-	manager := codec.NewManager(maxPackerSize)
-	if err := manager.RegisterCodec(codecVersion, c); err != nil {
-		return err
-	}
-
-	ks.log = log
-	ks.codec = manager
-	ks.users = make(map[string]*password.Hash)
-	return ks.initializeDB(dbManager)
-}
-
-func (ks *Keystore) initializeDB(manager manager.Manager) error {
-	currentDB := manager.Current()
-
-	ks.userDB = prefixdb.New(usersPrefix, currentDB)
-	ks.bcDB = prefixdb.New(bcsPrefix, currentDB)
-
-	previousDB, exists := manager.Previous()
-	if !exists {
-		return nil
-	}
-
-	migrated, err := currentDB.Has(migratedKey)
-	if err != nil {
-		return err
-	}
-	// If the currentDB has already been marked as migrated
-	// then skip migrating the keystore users.
-	if migrated {
-		return nil
-	}
-
-	previousUserDB := prefixdb.New(usersPrefix, previousDB)
-	previousBCDB := prefixdb.New(bcsPrefix, previousDB)
-
-	ks.log.Info("Migrating Keystore Users from %s -> %s", previousDB.Version, currentDB.Version)
-
-	userIterator := previousUserDB.NewIterator()
-	defer userIterator.Release()
-
-	for userIterator.Next() {
-		username := userIterator.Key()
-
-		exists, err := ks.userDB.Has(username)
-		if err != nil {
-			return err
-		}
-		if exists {
-			continue
-		}
-
-		userBatch := ks.userDB.NewBatch()
-		if err := userBatch.Put(username, userIterator.Value()); err != nil {
-			return err
-		}
-
-		currentUserBCDB := prefixdb.New(username, ks.bcDB)
-		previousUserBCDB := prefixdb.New(username, previousBCDB)
-
-		bcsBatch := currentUserBCDB.NewBatch()
-
-		if err := ks.migrateUserBCDB(previousUserBCDB, bcsBatch, userBatch); err != nil {
-			return err
-		}
-	}
-
-	if err := userIterator.Error(); err != nil {
-		return err
-	}
-
-	return currentDB.Put(migratedKey, []byte(previousDB.Version.String()))
-}
-
-func (ks *Keystore) migrateUserBCDB(previousUserBCDB database.Database, bcsBatch database.Batch, userBatch database.Batch) error {
-	iterator := previousUserBCDB.NewIterator()
-	defer iterator.Release()
-
-	for iterator.Next() {
-		if err := bcsBatch.Put(iterator.Key(), iterator.Value()); err != nil {
-			return err
-		}
-	}
-
-	if err := iterator.Error(); err != nil {
-		return err
-	}
-
-	return atomic.WriteAll(userBatch, bcsBatch)
-}
-
-// CreateHandler returns a new service object that can send requests to thisAPI.
-func (ks *Keystore) CreateHandler() (*common.HTTPHandler, error) {
-	newServer := rpc.NewServer()
-	codec := jsoncodec.NewCodec()
-	newServer.RegisterCodec(codec, "application/json")
-	newServer.RegisterCodec(codec, "application/json;charset=UTF-8")
-	if err := newServer.RegisterService(ks, "keystore"); err != nil {
-		return nil, err
-	}
-	return &common.HTTPHandler{LockOptions: common.NoLock, Handler: newServer}, nil
-}
-
-// Get the user whose name is [username]
-func (ks *Keystore) getUser(username string) (*password.Hash, error) {
-	// If the user is already in memory, return it
-	user, exists := ks.users[username]
-	if exists {
-		return user, nil
-	}
-	// The user is not in memory; try the database
-	userBytes, err := ks.userDB.Get([]byte(username))
-	if err != nil { // Most likely bc user doesn't exist in database
-		return nil, err
-	}
-
-	user = &password.Hash{}
-	_, err = ks.codec.Unmarshal(userBytes, user)
-	return user, err
-=======
 	reply.Success = true
 	return s.ks.CreateUser(args.Username, args.Password)
->>>>>>> 7ef080b5
 }
 
 func (s *service) DeleteUser(_ *http.Request, args *api.UserPass, reply *api.SuccessResponse) error {
@@ -269,13 +92,4 @@
 	}
 	reply.Encoding = args.Encoding
 	return nil
-<<<<<<< HEAD
-}
-
-// CreateTestKeystore returns a new keystore that can be utilized for testing
-func CreateTestKeystore() (*Keystore, error) {
-	ks := &Keystore{}
-	return ks, ks.Initialize(logging.NoLog{}, manager.NewDefaultMemDBManager())
-=======
->>>>>>> 7ef080b5
 }